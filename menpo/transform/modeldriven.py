--- conflicted
+++ resolved
@@ -98,7 +98,6 @@
         # and update our transform to the new state
         self.transform.set_target(self.target)
 
-<<<<<<< HEAD
     @property
     def n_parameters(self):
         r"""
@@ -111,9 +110,6 @@
         return self.pdm.n_parameters
 
     def _as_vector(self):
-=======
-    def as_vector(self):
->>>>>>> 03356090
         r"""
         Return the current weights of this transform - this is the
         just the linear model's weights
