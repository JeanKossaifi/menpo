from __future__ import division
import numpy as np

from menpo.shape import TriMesh
from menpo.image import MaskedImage
from menpo.transform import Scale, Translation
from menpo.transform.piecewiseaffine import PiecewiseAffine
from menpo.transform.thinplatesplines import ThinPlateSplines
from menpo.model import PCAModel
from menpo.fitmultilevel.builder import DeformableModelBuilder
from menpo.fitmultilevel.featurefunctions import compute_features
from menpo.fitmultilevel.featurefunctions import sparse_hog
from menpo.visualize import print_dynamic, progress_bar_str


class AAMBuilder(DeformableModelBuilder):
    r"""
    Class that builds Multilevel Active Appearance Models.

    Parameters
    ----------
    feature_type: list of strings or list of functions/closures, Optional
        If None, the appearance model will be build using the original image
        representation, i.e. no features will be extracted from the original
        images.
        If list of strings or closures, the appearance model will be built
        from a feature representation of the original images. The first
        element of the list specifies the features to be extracted at the
        lowest pyramidal level and so on.

        If list of strings, image features will be computed by executing:

           feature_image = eval('img.feature_type.' +
                                feature_type[level] + '()')

        for each pyramidal level. For this to work properly each string
        needs to be one of menpo's standard image feature methods
        ('igo', 'hog', ...).
        Note that, in this case, the feature computation will be
        carried out using the default options.

        Non-default feature options and new experimental features can be
        defined using lists of functions/closures. In this case,
        the functions must receive an image as input and return a
        particular feature representation of that image. For example:

            def igo_double_from_std_normalized_intensities(image)
                image = deepcopy(image)
                image.normalize_std_inplace()
                return image.feature_type.igo(double_angles=True)

        See `menpo.image.feature.py` for details more details on
        menpo's standard image features and feature options.

        Default: None

    transform: :class:`menpo.transform.PureAlignmentTransform`, Optional
        The :class:`menpo.transform.PureAlignmentTransform` that will be
        used to warp the images.

        Default: :class:`menpo.transform.PiecewiseAffine`

    trilist: (t, 3) ndarray, Optional
        Triangle list that will be used to build the reference frame. If None,
        defaults to performing Delaunay triangulation on the points.

        Default: None

    normalization_diagonal: int, Optional
        All images will be rescaled to ensure that the scale of their
        landmarks matches the scale of the mean shape.

        If int, ensures that the mean shape is scaled so that
        the diagonal of the bounding box containing it matches the
        normalization_diagonal value.
        If None, the mean landmarks are not rescaled.

        Note that, because the reference frame is computed from the mean
        landmarks, this kwarg also specifies the diagonal length of the
        reference frame (provided that features computation does not change
        the image size).

        Default: None

    n_levels: int, Optional
        The number of multi-resolution pyramidal levels to be used.

        Default: 3

    downscale: float > 1, Optional
        The downscale factor that will be used to create the different
        pyramidal levels.

        Default: 2

    scaled_shape_models: boolean, Optional
        If True, the original images will be both smoothed and scaled using
        a Gaussian pyramid to create the different pyramidal levels.
        If False, they will only be smoothed.

        Default: True

    max_shape_components: 0 < int < n_components, Optional
        If int, it specifies the specific number of components of the
        original shape model to be retained.

        Default: None

    max_appearance_components: 0 < int < n_components, Optional
        If int, it specifies the specific number of components of the
        original appearance model to be retained.

        Default: None

    boundary: int, Optional
        The number of pixels to be left as a safe margin on the boundaries
        of the reference frame (has potential effects on the gradient
        computation).

        Default: 3

    interpolator: 'scipy', Optional
        The interpolator that should be used to perform the warps.

        Default: 'scipy'

    Returns
    -------
    aam : :class:`menpo.fitmultiple.aam.builder.AAMBuilder`
        The AAM Builder object
    """
    def __init__(self, feature_type=sparse_hog,
                 transform=PiecewiseAffine, trilist=None,
                 normalization_diagonal=None, n_levels=3, downscale=1.1,
                 scaled_shape_models=True, max_shape_components=None,
                 max_appearance_components=None, boundary=3,
                 interpolator='scipy'):
<<<<<<< HEAD
        # check input
        if n_levels < 1:
            raise ValueError("n_levels must be > 0")
        if downscale < 1:
            raise ValueError("downscale must be >= 1")
        if normalization_diagonal is not None and normalization_diagonal < 20:
            raise ValueError("normalization_diagonal must be >= 20")
        if boundary < 0:
            raise ValueError("boundary must be >= 0")
        if (isinstance(max_shape_components, list) and
                len(max_shape_components) != n_levels):
            raise ValueError("max_shape_components can be int or float or "
                             "a list of length {}".format(n_levels))
        elif not isinstance(max_shape_components, list):
            max_shape_components = [max_shape_components] * n_levels
        if (isinstance(max_appearance_components, list) and
                len(max_appearance_components) != n_levels):
            raise ValueError("max_appearance_components can be int or float "
                             "or a list of length {}".format(n_levels))
        elif not isinstance(max_appearance_components, list):
            max_appearance_components = [max_appearance_components] * n_levels
=======

        # check feature type
        feature_type = self.check_feature_type(feature_type, n_levels)
        # levels are learned from high to low resolutions
        feature_type.reverse()

>>>>>>> dd598365
        self.feature_type = feature_type
        self.transform = transform
        self.trilist = trilist
        self.normalization_diagonal = normalization_diagonal
        self.n_levels = n_levels
        self.downscale = downscale
        self.scaled_shape_models = scaled_shape_models
        self.max_shape_components = max_shape_components
        self.max_appearance_components = max_appearance_components
        self.boundary = boundary
        self.interpolator = interpolator

    def build(self, images, group=None, label='all', verbose=False):
        r"""
        Builds a Multilevel Active Appearance Model from a list of
        landmarked images.

        Parameters
        ----------
        images: list of :class:`menpo.image.Image`
            The set of landmarked images from which to build the AAM.

        group : string, Optional
            The key of the landmark set that should be used. If None,
            and if there is only one set of landmarks, this set will be used.

            Default: None

        label: string, Optional
            The label of of the landmark manager that you wish to use. If no
            label is passed, the convex hull of all landmarks is used.

            Default: 'all'

        verbose: bool, Optional
            Flag that controls information printing.

            Default: False

        Returns
        -------
        aam : :class:`menpo.fitmultiple.aam.builder.AAM`
            The AAM object
        """
        # compute reference_shape, normalize images size and create pyramid
        self.reference_shape, generator = self._preprocessing(
            images, group, label, self.normalization_diagonal,
            self.interpolator, self.scaled_shape_models, self.n_levels,
            self.downscale, verbose=verbose)

        # build the model at each pyramid level
        if verbose:
            if self.n_levels > 1:
                print_dynamic('- Building model for each of the {} pyramid '
                              'levels\n'.format(self.n_levels))
            else:
                print_dynamic('- Building model\n')
        shape_models = []
        appearance_models = []
<<<<<<< HEAD
        # for each pyramid level
        for j in range(self.n_levels):
            if verbose:
                level_str = '  - '
                if self.n_levels > 1:
                    level_str = '  - Level {}: '.format(j + 1)

            # extract features from each image
            feature_images = []
            for c, g in enumerate(generator):
                if verbose:
                    print_dynamic('{}Computing feature space - {}'.format(
                        level_str,
                        progress_bar_str(float(c + 1) / len(generator),
                                         show_bar=False)))
                feature_images.append(compute_features(g.next(),
                                                       self.feature_type))

            # format shapes to build shape model
            if j == 0:
                # extract potentially rescaled shapes
                shapes = [i.landmarks[group][label].lms
                          for i in feature_images]
            elif j != 0 and self.scaled_shape_models:
                # downscale shapes of previous level
                shapes = [Scale(1/self.downscale,
                                n_dims=shapes[0].n_dims).apply(s)
                          for s in shapes]
            # train shape model and build reference frame
            if verbose:
                print_dynamic('{}Building shape model'.format(level_str))
            shape_model = self._build_shape_model(shapes,
                                                  self.max_shape_components[j])
            reference_frame = self._build_reference_frame(shape_model.mean)
=======
        # for each level
        for j in np.arange(self.n_levels):
            print ' - Level {}'.format(j)

            print '  - Computing feature space'
            images = [compute_features(g.next(), self.feature_type[j])
                      for g in generator]
            # extract potentially rescaled shapes
            shapes = [i.landmarks[group][label].lms for i in images]

            if j == 0 or self.scaled_levels:
                print '  - Building shape model'
                if j != 0:
                    shapes = [Scale(1/self.downscale,
                                    n_dims=shapes[0].n_dims).apply(s)
                              for s in shapes]
                shape_model = self._build_shape_model(
                    shapes, self.max_shape_components)

                print '  - Building reference frame'
                reference_frame = self._build_reference_frame(
                    shape_model.mean)
>>>>>>> dd598365

            # add shape model to the list
            shape_models.append(shape_model)

            # compute transforms
            if verbose:
                print_dynamic('{}Computing transforms'.format(level_str))
            transforms = [self.transform(reference_frame.landmarks['source'].lms,
                                         i.landmarks[group][label].lms)
                          for i in feature_images]

            # warp images to reference frame
            warped_images = []
            for c, (i, t) in enumerate(zip(feature_images, transforms)):
                if verbose:
                    print_dynamic('{}Warping images - {}'.format(
                        level_str,
                        progress_bar_str(float(c + 1) / len(feature_images),
                                         show_bar=False)))
                warped_images.append(i.warp_to(reference_frame.mask, t,
                                               interpolator=self.interpolator))

            # attach reference_frame to images' source shape
            for i in warped_images:
                i.landmarks['source'] = reference_frame.landmarks['source']

            # build appearance model
            if verbose:
                print_dynamic('{}Building appearance model'.format(level_str))
            appearance_model = PCAModel(warped_images)
            # trim appearance model if required
            if self.max_appearance_components[j] is not None:
                appearance_model.trim_components(
                    self.max_appearance_components[j])

            # add appearance model to the list
            appearance_models.append(appearance_model)

            if verbose:
                print_dynamic('{}Done\n'.format(level_str))

        # reverse the list of shape and appearance models so that they are
        # ordered from lower to higher resolution
        shape_models.reverse()
        appearance_models.reverse()
        n_training_images = len(images)

        return self._build_aam(n_training_images, shape_models,
                               appearance_models)

    def _build_reference_frame(self, mean_shape):
        return build_reference_frame(mean_shape, boundary=self.boundary,
                                     trilist=self.trilist)

    def _build_aam(self, n_training_images, shape_models, appearance_models):
        return AAM(n_training_images, shape_models, appearance_models,
                   self.transform, self.feature_type, self.reference_shape,
                   self.downscale, self.scaled_shape_models, self.interpolator)


#TODO: Test me!!!
class PatchBasedAAMBuilder(AAMBuilder):
    r"""
    Class that builds Patch-Based Multilevel Active Appearance Models.

    Parameters
    ----------
    feature_type: list of strings or list of functions/closures, Optional
        If None, the appearance model will be build using the original image
        representation, i.e. no features will be extracted from the original
        images.
        If list of strings or closures, the appearance model will be built
        from a feature representation of the original images. The first
        element of the list specifies the features to be extracted at the
        lowest pyramidal level and so on.

        If list of strings, image features will be computed by executing:

           feature_image = eval('img.feature_type.' +
                                feature_type[level] + '()')

        for each pyramidal level. For this to work properly each string
        needs to be one of menpo's standard image feature methods
        ('igo', 'hog', ...).
        Note that, in this case, the feature computation will be
        carried out using the default options.

        Non-default feature options and new experimental features can be
        defined using lists of functions/closures. In this case,
        the functions must receive an image as input and return a
        particular feature representation of that image. For example:

            def igo_double_from_std_normalized_intensities(image)
                image = deepcopy(image)
                image.normalize_std_inplace()
                return image.feature_type.igo(double_angles=True)

        See `menpo.image.feature.py` for details more details on
        menpo's standard image features and feature options.

        Default: None

    transform: :class:`menpo.transform.PureAlignmentTransform`, Optional
        The :class:`menpo.transform.PureAlignmentTransform` that will be
        used to warp the images.

        Default: :class:`menpo.transform.PiecewiseAffine`

    patch_shape: tuple of ints, Optional
        The appearance model of the Patch-Based AAM will be obtained by
        sampling appearance patches with the specified shape around each
        landmark.

        Default: (16, 16)

    normalization_diagonal: int, Optional
        All images will be rescaled to ensure that the scale of their
        landmarks matches the scale of the mean shape.

        If int, ensures that the mean shape is scaled so that
        the diagonal of the bounding box containing it matches the
        normalization_diagonal value.
        If None, the mean landmarks are not rescaled.

        Note that, because the reference frame is computed from the mean
        landmarks, this kwarg also specifies the diagonal length of the
        reference frame (provided that features computation does not change
        the image size).

        Default: None

    n_levels: int, Optional
        The number of multi-resolution pyramidal levels to be used.

        Default: 3

    downscale: float > 1, Optional
        The downscale factor that will be used to create the different
        pyramidal levels.

        Default: 2

    scaled_shape_models: boolean, Optional
        If True, the original images will be both smoothed and scaled using
        a Gaussian pyramid to create the different pyramidal levels.
        If False, they will only be smoothed.

        Default: True

    max_shape_components: 0 < int < n_components, Optional
        If int, it specifies the specific number of components of the
        original shape model to be retained.

        Default: None

    max_appearance_components: 0 < int < n_components, Optional
        If int, it specifies the specific number of components of the
        original appearance model to be retained.

        Default: None

    boundary: int, Optional
        The number of pixels to be left as a safe margin on the boundaries
        of the reference frame (has potential effects on the gradient
        computation).

        Default: 3

    interpolator:'scipy', Optional
        The interpolator that should be used to perform the warps.

        Default: 'scipy'

    Returns
    -------
    aam : :class:`menpo.fitmultiple.aam.builder.PatchBasedAAMBuilder`
        The Patch Based AAM Builder object
    """
    def __init__(self, feature_type='hog', transform=ThinPlateSplines,
                 patch_shape=(16, 16), normalization_diagonal=None, n_levels=3,
                 downscale=2, scaled_levels=True, max_shape_components=None,
                 max_appearance_components=None, boundary=3,
                 interpolator='scipy'):

        # check feature type
        feature_type = self.check_feature_type(feature_type, n_levels)
        # levels are learned from high to low resolutions
        feature_type.reverse()

        self.feature_type = feature_type
        self.transform = transform
        self.patch_shape = patch_shape
        self.normalization_diagonal = normalization_diagonal
        self.n_levels = n_levels
        self.downscale = downscale
        self.scaled_levels = scaled_levels
        self.max_shape_components = max_shape_components
        self.max_appearance_components = max_appearance_components
        self.boundary = boundary
        self.interpolator = interpolator

    def _build_reference_frame(self, mean_shape):
        return build_patch_reference_frame(mean_shape, boundary=self.boundary,
                                           patch_shape=self.patch_shape)

    def _mask_image(self, image):
        image.build_mask_around_landmarks(self.patch_shape, group='source')

    def _build_aam(self, shape_models, appearance_models):
        return PatchBasedAAM(shape_models, appearance_models,
                             self.patch_shape, self.transform,
                             self.feature_type, self.patch_shape,
                             self.reference_shape, self.downscale,
                             self.interpolator)


class AAM(object):
    r"""
    Active Appearance Model class.

    Parameters
    -----------
    shape_models: :class:`menpo.model.PCA` list
        A list containing the shape models of the AAM.

    appearance_models: :class:`menpo.model.PCA` list
        A list containing the appearance models of the AAM.

    transform: :class:`menpo.transform.PureAlignmentTransform`
        The transform used to warp the images from which the AAM was
        constructed.

    feature_type: str or function
        The image feature that was be used to build the appearance_models. Will
        subsequently be used by fitter objects using this class to fitter to
        novel images.

        If None, the appearance model was built immediately from the image
        representation, i.e. intensity.

        If string, the appearance model was built using one of Menpo's default
        built-in feature representations - those
        accessible at image.features.some_feature(). Note that this case can
        only be used with default feature weights - for custom feature
        weights, use the functional form of this argument instead.

        If function, the user can directly provide the feature that was
        calculated on the images. This class will simply invoke this
        function, passing in as the sole argument the image to be fitted,
        and expect as a return type an Image representing the feature
        calculation ready for further fitting. See the examples for
        details.

    reference_shape: PointCloud
        The reference shape that was used to resize all training images to a
        consistent object size.

    downscale: float
        The constant downscale factor used to create the different levels of
        the AAM. For example, a factor of 2 would imply that the second level
        of the AAM pyramid is half the width and half the height of the first.
        The third would be 1/2 * 1/2 = 1/4 the width and 1/4 the height of
        the original.

    scaled_shape_models: boolean
        Boolean value specifying whether the AAM levels are scaled or not.

    interpolator: string
        The interpolator that was used to build the AAM.

        Default: 'scipy'
    """
    def __init__(self, n_training_images, shape_models, appearance_models,
                 transform, feature_type, reference_shape, downscale,
                 scaled_shape_models, interpolator):
        self.n_training_images = n_training_images
        self.shape_models = shape_models
        self.appearance_models = appearance_models
        self.transform = transform
        self.feature_type = feature_type
        self.reference_shape = reference_shape
        self.downscale = downscale
        self.scaled_shape_models = scaled_shape_models
        self.interpolator = interpolator

    @property
    def n_levels(self):
        """
        The number of multi-resolution pyramidal levels of the AAM.

        :type: int
        """
        return len(self.appearance_models)

    def instance(self, shape_weights=None, appearance_weights=None, level=-1):
        r"""
        Generates a novel AAM instance given a set of shape and appearance
        weights. If no weights are provided, the mean AAM instance is
        returned.

        Parameters
        -----------
        shape_weights: (n_weights,) ndarray or float list
            Weights of the shape model that will be used to create
            a novel shape instance. If None, the mean shape
            (shape_weights = [0, 0, ..., 0]) is used.

            Default: None
        appearance_weights: (n_weights,) ndarray or float list
            Weights of the appearance model that will be used to create
            a novel appearance instance. If None, the mean appearance
            (appearance_weights = [0, 0, ..., 0]) is used.

            Default: None
        level: int, optional
            The pyramidal level to be used.

            Default: -1

        Returns
        -------
        image: :class:`menpo.image.base.Image`
            The novel AAM instance.
        """
        sm = self.shape_models[level]
        am = self.appearance_models[level]

        # TODO: this bit of logic should to be transferred down to PCAModel
        if shape_weights is None:
            shape_weights = [0]
        if appearance_weights is None:
            appearance_weights = [0]
        n_shape_weights = len(shape_weights)
        shape_weights *= sm.eigenvalues[:n_shape_weights] ** 0.5
        shape_instance = sm.instance(shape_weights)
        n_appearance_weights = len(appearance_weights)
        appearance_weights *= am.eigenvalues[:n_appearance_weights] ** 0.5
        appearance_instance = am.instance(appearance_weights)

        return self._instance(level, shape_instance, appearance_instance)

    def random_instance(self, level=-1):
        r"""
        Generates a novel random instance of the AAM.

        Parameters
        -----------
        level: int, optional
            The pyramidal level to be used.

            Default: -1

        Returns
        -------
        image: :class:`menpo.image.base.Image`
            The novel AAM instance.
        """
        sm = self.shape_models[level]
        am = self.appearance_models[level]

        # TODO: this bit of logic should to be transferred down to PCAModel
        shape_weights = (np.random.randn(sm.n_active_components) *
                         sm.eigenvalues[:sm.n_active_components]**0.5)
        shape_instance = sm.instance(shape_weights)
        appearance_weights = (np.random.randn(am.n_active_components) *
                              am.eigenvalues[:am.n_active_components]**0.5)
        appearance_instance = am.instance(appearance_weights)

        return self._instance(level, shape_instance, appearance_instance)

    def _instance(self, level, shape_instance, appearance_instance):
        template = self.appearance_models[level].mean
        landmarks = template.landmarks['source'].lms

        reference_frame = self._build_reference_frame(
            shape_instance, landmarks)

        transform = self.transform(
            reference_frame.landmarks['source'].lms, landmarks)

        return appearance_instance.warp_to(
            reference_frame.mask, transform, self.interpolator)

    def _build_reference_frame(self, reference_shape, landmarks):
        if type(landmarks) == TriMesh:
            trilist = landmarks.trilist
        else:
            trilist = None
        return build_reference_frame(
            reference_shape, trilist=trilist)

    def __str__(self):
        out = "Active Appearance Model\n - {} training images.\n".format(
            self.n_training_images)
        if isinstance(self.feature_type, str):
            out = "{} - Feature is {} with ".format(
                out, self.feature_type)
        elif self.feature_type is None:
            out = "{} - No features extracted. ".format(out)
        else:
            out = "{} - Feature is {} with ".format(
                out, self.feature_type.func_name)
        n_channels = self.appearance_models[0].template_instance.n_channels
        ch_str = "channels"
        if n_channels == 1:
            ch_str = "channel"
        out = "{}{} {} per image.\n".format(out, n_channels, ch_str)
        out = "{} - {} transform with '{}' interpolation.\n".format(
            out, self.transform.__name__, self.interpolator)
        if self.n_levels > 1:
            if self.scaled_shape_models:
                out = "{} - Smoothing pyramid with {} levels and downscale " \
                      "factor of {}.\n   Each level has a scaled shape " \
                      "model.\n".format(out, self.n_levels, self.downscale)
                for i in range(self.n_levels):
                    out = "{0}   - Level {1}: \n     - {2} shape components " \
                          "({3:.2f}% of variance)\n     - Reference frame " \
                          "of length {4} ({5} x {6}C)\n     - {7} " \
                          "appearance components ({8:.2f}% of " \
                          "variance)\n".format(
                          out, i+1, self.shape_models[i].n_components,
                          self.shape_models[i].kept_variance_ratio * 100,
                          self.appearance_models[i].n_features,
                          self.appearance_models[i].template_instance._str_shape,
                          n_channels, self.appearance_models[i].n_components,
                          self.appearance_models[i].kept_variance_ratio * 100)
            else:
                out = "{} - Gaussian pyramid with {} levels and downscale " \
                      "factor of {}:\n   Shape models are not " \
                      "scaled.\n".format(out, self.n_levels, self.downscale)
                out = "{0}   - Reference frame of length {1} " \
                      "({2} x {3}C)\n".format(
                      out, self.appearance_models[0].n_features,
                      self.appearance_models[0].template_instance._str_shape,
                      n_channels)
                for i in range(self.n_levels):
                    out = "{0}   - Level {1}: \n     - {2} shape components " \
                          "({3:.2f}% of variance)\n     - {4} appearance " \
                          "components ({5:.2f}% of variance)\n".format(
                          out, i+1, self.shape_models[i].n_components,
                          self.shape_models[i].kept_variance_ratio * 100,
                          self.appearance_models[i].n_components,
                          self.appearance_models[i].kept_variance_ratio * 100)
        else:
            out = "{0} - No pyramid used:\n" \
                  "   - {1} shape components ({2:.2f}% of variance)\n" \
                  "   - {3} appearance components ({4:.2f}% of variance)\n" \
                  "   - Reference frame of length {5} ({6} x {7}C)\n".format(
                  out, self.shape_models[0].n_components,
                  self.shape_models[0].kept_variance_ratio * 100,
                  self.appearance_models[0].n_components,
                  self.appearance_models[0].kept_variance_ratio * 100,
                  self.appearance_models[0].n_features,
                  self.appearance_models[0].template_instance._str_shape,
                  n_channels)
        return out


#TODO: Test me!!!
class PatchBasedAAM(AAM):
    r"""
    Patch Based Active Appearance Model class.

    Parameters
    -----------
    shape_models: :class:`menpo.model.PCA` list
        A list containing the shape models of the AAM.

    appearance_models: :class:`menpo.model.PCA` list
        A list containing the appearance models of the AAM.

    patch_shape: tuple of ints
        The shape of the patches used to build the Patch Based AAM.

    transform: :class:`menpo.transform.PureAlignmentTransform`
        The transform used to warp the images from which the AAM was
        constructed.

    feature_type: str or function
        The image feature that was be used to build the appearance_models. Will
        subsequently be used by fitter objects using this class to fitter to
        novel images.

        If None, the appearance model was built immediately from the image
        representation, i.e. intensity.

        If string, the appearance model was built using one of Menpo's default
        built-in feature representations - those
        accessible at image.features.some_feature(). Note that this case can
        only be used with default feature weights - for custom feature
        weights, use the functional form of this argument instead.

        If function, the user can directly provide the feature that was
        calculated on the images. This class will simply invoke this
        function, passing in as the sole argument the image to be fitted,
        and expect as a return type an Image representing the feature
        calculation ready for further fitting. See the examples for
        details.

    reference_shape: PointCloud
        The reference shape that was used to resize all training images to a
        consistent object size.

    downscale: float
        The constant downscale factor used to create the different levels of
        the AAM. For example, a factor of 2 would imply that the second level
        of the AAM pyramid is half the width and half the height of the first.
        The third would be 1/2 * 1/2 = 1/4 the width and 1/4 the height of
        the original.

    scaled_shape_models: boolean
        Boolean value specifying whether the AAM levels are scaled or not.

    interpolator: string
        The interpolator that was used to build the AAM.

        Default: 'scipy'
    """
    def __init__(self, shape_models, appearance_models, patch_shape,
                 transform, feature_type, reference_shape, downscale,
                 scaled_shape_models, interpolator):
        super(PatchBasedAAM, self).__init__(
            shape_models, appearance_models, transform, feature_type,
            reference_shape, downscale, scaled_shape_models, interpolator)
        self.patch_shape = patch_shape

    def _build_reference_frame(self, reference_shape, landmarks):
        return build_patch_reference_frame(
            reference_shape, patch_shape=self.patch_shape)


def build_reference_frame(landmarks, boundary=3, group='source',
                          trilist=None):
    r"""
    Builds a reference frame from a particular set of landmarks.

    Parameters
    ----------
    landmarks: PointCloud
        The landmarks that will be used to build the reference frame.

    boundary: int, Optional
        The number of pixels to be left as a safe margin on the boundaries
        of the reference frame (has potential effects on the gradient
        computation).

        Default: 3

    group: str, optional
        Group that will be assigned to the provided set of landmarks on the
        reference frame.

        Default: 'source'

    trilist: (t, 3) ndarray, Optional
        Triangle list that will be used to build the reference frame. If None,
        defaults to performing Delaunay triangulation on the points.

        Default: None

    Returns
    -------
    reference_frame : :class:`menpo.image.base.Image`
        The reference frame.
    """
    reference_frame = _build_reference_frame(landmarks, boundary=boundary,
                                             group=group)
    if trilist is not None:
        reference_frame.landmarks[group] = TriMesh(
            reference_frame.landmarks['source'].lms.points, trilist=trilist)

    # TODO: revise kwarg trilist in method constrain_mask_to_landmarks,
    # perhaps the trilist should be directly obtained from the group landmarks
    reference_frame.constrain_mask_to_landmarks(group=group, trilist=trilist)

    return reference_frame


def build_patch_reference_frame(landmarks, boundary=3, group='source',
                                patch_shape=(16, 16)):
    r"""
    Builds a reference frame from a particular set of landmarks.

    Parameters
    ----------
    landmarks: PointCloud
        The landmarks that will be used to build the reference frame.

    boundary: int, Optional
        The number of pixels to be left as a safe margin on the boundaries
        of the reference frame (has potential effects on the gradient
        computation).

        Default: 3

    group: str, optional
        Group that will be assigned to the provided set of landmarks on the
        reference frame.

        Default: 'source'

    patch_shape: tuple of ints, Optional
        Tuple specifying the shape of the patches.

        Default: (16, 16)

    Returns
    -------
    patch_based_reference_frame : :class:`menpo.image.base.Image`
        The patch based reference frame.
    """
    boundary = np.max(patch_shape) + boundary
    reference_frame = _build_reference_frame(landmarks, boundary=boundary,
                                             group=group)

    # mask reference frame
    reference_frame.build_mask_around_landmarks(patch_shape, group=group)

    return reference_frame


def _build_reference_frame(landmarks, boundary=3, group='source'):
    # translate landmarks to the origin
    minimum = landmarks.bounds(boundary=boundary)[0]
    landmarks = Translation(-minimum).apply(landmarks)

    resolution = landmarks.range(boundary=boundary)
    reference_frame = MaskedImage.blank(resolution)
    reference_frame.landmarks[group] = landmarks

    return reference_frame<|MERGE_RESOLUTION|>--- conflicted
+++ resolved
@@ -135,7 +135,6 @@
                  scaled_shape_models=True, max_shape_components=None,
                  max_appearance_components=None, boundary=3,
                  interpolator='scipy'):
-<<<<<<< HEAD
         # check input
         if n_levels < 1:
             raise ValueError("n_levels must be > 0")
@@ -157,14 +156,12 @@
                              "or a list of length {}".format(n_levels))
         elif not isinstance(max_appearance_components, list):
             max_appearance_components = [max_appearance_components] * n_levels
-=======
 
         # check feature type
         feature_type = self.check_feature_type(feature_type, n_levels)
         # levels are learned from high to low resolutions
         feature_type.reverse()
 
->>>>>>> dd598365
         self.feature_type = feature_type
         self.transform = transform
         self.trilist = trilist
@@ -224,7 +221,7 @@
                 print_dynamic('- Building model\n')
         shape_models = []
         appearance_models = []
-<<<<<<< HEAD
+
         # for each pyramid level
         for j in range(self.n_levels):
             if verbose:
@@ -241,7 +238,7 @@
                         progress_bar_str(float(c + 1) / len(generator),
                                          show_bar=False)))
                 feature_images.append(compute_features(g.next(),
-                                                       self.feature_type))
+                                                       self.feature_type[j]))
 
             # format shapes to build shape model
             if j == 0:
@@ -259,30 +256,6 @@
             shape_model = self._build_shape_model(shapes,
                                                   self.max_shape_components[j])
             reference_frame = self._build_reference_frame(shape_model.mean)
-=======
-        # for each level
-        for j in np.arange(self.n_levels):
-            print ' - Level {}'.format(j)
-
-            print '  - Computing feature space'
-            images = [compute_features(g.next(), self.feature_type[j])
-                      for g in generator]
-            # extract potentially rescaled shapes
-            shapes = [i.landmarks[group][label].lms for i in images]
-
-            if j == 0 or self.scaled_levels:
-                print '  - Building shape model'
-                if j != 0:
-                    shapes = [Scale(1/self.downscale,
-                                    n_dims=shapes[0].n_dims).apply(s)
-                              for s in shapes]
-                shape_model = self._build_shape_model(
-                    shapes, self.max_shape_components)
-
-                print '  - Building reference frame'
-                reference_frame = self._build_reference_frame(
-                    shape_model.mean)
->>>>>>> dd598365
 
             # add shape model to the list
             shape_models.append(shape_model)
