from __future__ import division
import numpy as np

from menpo.image import Image
from menpo.transform import AlignmentSimilarity
from menpo.model.modelinstance import PDM, OrthoPDM
from menpo.fit.gradientdescent import RegularizedLandmarkMeanShift
from menpo.fitmultilevel.base import MultilevelFitter
from menpo.fitmultilevel.featurefunctions import compute_features


class CLMFitter(MultilevelFitter):
    r"""
    Abstract Interface for defining Constrained Local Models Fitters.

    Parameters
    -----------
    clm : :map:`CLM`
        The Constrained Local Model to be used.
    """
    def __init__(self, clm):
        self.clm = clm

    @property
    def reference_shape(self):
        r"""
        The reference shape of the CLM.

        :type: :map:`PointCloud`
        """
        return self.clm.reference_shape

    @property
    def feature_type(self):
        r"""
        The feature extracted at each pyramidal level during CLM building.
        Stored in ascending pyramidal order.

        :type: `list`
        """
        return self.clm.feature_type

    @property
    def n_levels(self):
        r"""
        The number of pyramidal levels used during CLM building.

        :type: `int`
        """
        return self.clm.n_levels

    @property
    def downscale(self):
        r"""
<<<<<<< HEAD
        The downscale per pyramidal level used during building the CLM.
        The scale factor is::

            (downscale ** k) for k in range(n_levels)
=======
        The downscale used to generate the final scale factor applied at
        each pyramidal level during CLM building.
        The scale factor is computed as:

            ``(downscale ** k) for k in range(n_levels)``
>>>>>>> 97442ab4

        :type: `float`
        """
        return self.clm.downscale

    @property
    def pyramid_on_features(self):
        r"""
<<<<<<< HEAD
        Flag that controls the Gaussian pyramid of the testing image based on
        the pyramid used during building the CLM.

        If ``True``, the feature space is computed once at the highest scale and
        the Gaussian pyramid is applied on the feature images.

        If ``False``, the Gaussian pyramid is applied on the original images
        (intensities) and then features will be extracted at each level.
=======
        Flag that defined the nature of Gaussian pyramid used to build the
        CLM.
        If ``True``, the feature space is computed once at the highest scale
        and the Gaussian pyramid is applied to the feature images.
        If ``False``, the Gaussian pyramid is applied to the original images
        and features are extracted at each level.
>>>>>>> 97442ab4

        :type: `boolean`
        """
        return self.clm.pyramid_on_features

    @property
    def interpolator(self):
        r"""
        The interpolator used during CLM building.

<<<<<<< HEAD
        :type: `string`
=======
        :type: `str`
>>>>>>> 97442ab4
        """
        return self.clm.interpolator


class GradientDescentCLMFitter(CLMFitter):
    r"""
    Gradient Descent based :map:`Fitter` for Constrained Local Models.

    Parameters
    -----------
    clm : :map:`CLM`
        The Constrained Local Model to be used.
<<<<<<< HEAD

    algorithm : :map:`GradientDescent`, optional
        The Gradient Descent class to be used.

    pdm_transform : :map:`ModelDrivenTransform`, optional
        The point distribution transform class to be used.

    global_transform : :map:`Affine`, optional
        The global transform class to be used by the previous
        ``md_transform_cls``. Currently, only
        :map:`AlignmentSimilarity` is supported.

    n_shape :type: `int` > ``1`` or ``0`` <= `float` <= ``1`` or ``None``, or a list of those, optional
        The number of shape components to be used per fitting level.

        If list of length ``n_levels``, then a number of components is defined
        per level. The first element of the list corresponds to the lowest
        pyramidal level and so on.
=======

    algorithm : subclass :map:`GradientDescent`, optional
        The :map:`GradientDescent` class to be used.

    pdm_transform : :map:`GlobalPDM` or subclass, optional
        The point distribution class to be used.

        .. note::

            Only :map:`GlobalPDM` and its subclasses are supported.
            :map:`PDM` is not supported at the moment.
>>>>>>> 97442ab4

    global_transform : subclass of :map:`HomogFamilyAlignment`, optional
        The global transform class to be used by the previous pdm.

<<<<<<< HEAD
        Per level:
            If ``None``, all the available shape components 
            (``n_active_componenets``) will be used.
            
            If `int` > ``1``, a specific number of shape components is 
            specified.
            
            If ``0`` <= `float` <= ``1``, it specifies the variance percentage 
            that is captured by the components.
=======
        .. note::

            Only :map:`AlignmentSimilarity` is supported when
            ``pdm_transform`` is set to :map:`AlignmentSimilarity`.

    n_shape : `int` ``> 1``, ``0. <=`` `float` ``<= 1.``, `list` of the
        previous or ``None``, optional
        The number of shape components or amount of shape variance to be
        used per pyramidal level.

        If `None`, all available shape components ``(n_active_components)``
        will be used.
        If `int` ``> 1``, the specified number of shape components will be
        used.
        If ``0. <=`` `float` ``<= 1.``, the number of shape components
        capturing the specified variance ratio will be computed and used.

        If `list` of length ``n_levels``, then the number of components is
        defined per level. The first element of the list corresponds to the
        lowest pyramidal level and so on.
        If not a `list` or a `list` of length 1, then the specified number of
        components will be used for all levels.
>>>>>>> 97442ab4
    """
    def __init__(self, clm, algorithm=RegularizedLandmarkMeanShift,
                 pdm_transform=OrthoPDM, global_transform=AlignmentSimilarity,
                 n_shape=None, **kwargs):
        super(GradientDescentCLMFitter, self).__init__(clm)
        # TODO: Add residual as parameter, when residuals are properly defined
        self._set_up(algorithm=algorithm, pdm_transform=pdm_transform,
                     global_transform=global_transform, n_shape=n_shape,
                     **kwargs)

    @property
    def algorithm(self):
        r"""
        Returns a string containing the name of fitting algorithm.

<<<<<<< HEAD
        :type: `string`
=======
        :type: `str`
>>>>>>> 97442ab4
        """
        return 'GD-CLM-' + self._fitters[0].algorithm

    def _set_up(self, algorithm=RegularizedLandmarkMeanShift,
                pdm_transform=OrthoPDM, global_transform=AlignmentSimilarity,
                n_shape=None, **kwargs):
        r"""
        Sets up the Gradient Descent Fitter object.

        Parameters
        -----------
        algorithm : :map:`GradientDescent`, optional
            The Gradient Descent class to be used.
<<<<<<< HEAD
        residual : :map:`Residual`, optional
            The residual class to be used
        pdm_transform : :map:`PDM`, optional
            The point distribution transform class to be used.
        global_transform : :map:`Affine`, optional
            The global transform class to be used by the previous
            ``md_transform_cls``. Currently, only
            :map:`AlignmentSimilarity` is supported.

        n_shape :type: `int` > ``1`` or ``0`` <= `float` <= ``1`` or ``None``, or a list of those, optional
            The number of shape components to be used per fitting level.

            If list of length ``n_levels``, then a number of components is
            defined per level. The first element of the list corresponds to the
            lowest pyramidal level and so on.

            If not a list or a list with length ``1``, then the specified
            number of components will be used for all levels.

            Per level:
                If ``None``, all the available shape components
                (``n_active_componenets``) will be used.

                If `int` > ``1``, a specific number of shape components is
                specified.

                If ``0`` <= `float` <= ``1``, it specifies the variance
                percentage that is captured by the components.
=======

        pdm_transform : :map:`GlobalPDM` or subclass, optional
            The point distribution class to be used.

        global_transform : subclass of :map:`HomogFamilyAlignment`, optional
            The global transform class to be used by the previous pdm.

            .. note::

                Only :map:`AlignmentSimilarity` is supported when
                ``pdm_transform`` is set to :map:`AlignmentSimilarity`.

        n_shape : `int` ``> 1``, ``0. <=`` `float` ``<= 1.``, `list` of the
            previous or ``None``, optional
            The number of shape components or amount of shape variance to be
            used per fitting level.

            If `None`, all available shape components ``(n_active_components)``
            will be used.
            If `int` ``> 1``, the specified number of shape components will be
            used.
            If ``0. <=`` `float` ``<= 1.``, the number of components capturing the
            specified variance ratio will be computed and used.

            If `list` of length ``n_levels``, then the number of components is
            defined per level. The first element of the list corresponds to the
            lowest pyramidal level and so on.
            If not a `list` or a `list` of length 1, then the specified number of
            components will be used for all levels.
>>>>>>> 97442ab4
        """
        # check n_shape parameter
        if n_shape is not None:
            if type(n_shape) is int or type(n_shape) is float:
                for sm in self.clm.shape_models:
                    sm.n_active_components = n_shape
            elif len(n_shape) is 1 and self.clm.n_levels > 1:
                for sm in self.clm.shape_models:
                    sm.n_active_components = n_shape[0]
            elif len(n_shape) is self.clm.n_levels:
                for sm, n in zip(self.clm.shape_models, n_shape):
                    sm.n_active_components = n
            else:
                raise ValueError('n_shape can be an integer or a float or None'
                                 'or a list containing 1 or {} of '
                                 'those'.format(self.clm.n_levels))

        self._fitters = []
        for j, (sm, clf) in enumerate(zip(self.clm.shape_models,
                                          self.clm.classifiers)):

            if pdm_transform is not PDM:
                pdm_trans = pdm_transform(sm, global_transform)
            else:
                pdm_trans = pdm_transform(sm)
            self._fitters.append(algorithm(clf, self.clm.patch_shape,
                                           pdm_trans, **kwargs))

    def __str__(self):
        out = "{0} Fitter\n" \
              " - Gradient-Descent {1}\n" \
              " - Transform is {2}.\n" \
              " - {3} training images.\n".format(
              self.clm._str_title, self._fitters[0].algorithm,
              self._fitters[0].transform.__class__.__name__,
              self.clm.n_training_images)
        # small strings about number of channels, channels string and downscale
        down_str = []
        for j in range(self.n_levels):
            if j == self.n_levels - 1:
                down_str.append('(no downscale)')
            else:
                down_str.append('(downscale by {})'.format(
                    self.downscale**(self.n_levels - j - 1)))
        temp_img = Image(image_data=np.random.rand(50, 50))
        if self.pyramid_on_features:
            temp = compute_features(temp_img, self.feature_type[0])
            n_channels = [temp.n_channels] * self.n_levels
        else:
            n_channels = []
            for j in range(self.n_levels):
                temp = compute_features(temp_img, self.feature_type[j])
                n_channels.append(temp.n_channels)
        # string about features and channels
        if self.pyramid_on_features:
            if isinstance(self.feature_type[0], str):
                feat_str = "- Feature is {} with ".format(
                    self.feature_type[0])
            elif self.feature_type[0] is None:
                feat_str = "- No features extracted. "
            else:
                feat_str = "- Feature is {} with ".format(
                    self.feature_type[0].func_name)
            if n_channels[0] == 1:
                ch_str = "channel"
            else:
                ch_str = "channels"
        else:
            feat_str = []
            ch_str = []
            for j in range(self.n_levels):
                if isinstance(self.feature_type[j], str):
                    feat_str.append("- Feature is {} with ".format(
                        self.feature_type[j]))
                elif self.feature_type[j] is None:
                    feat_str.append("- No features extracted. ")
                else:
                    feat_str.append("- Feature is {} with ".format(
                        self.feature_type[j].func_name))
                if n_channels[j] == 1:
                    ch_str.append("channel")
                else:
                    ch_str.append("channels")
        if self.n_levels > 1:
            if self.clm.scaled_shape_models:
                out = "{} - Gaussian pyramid with {} levels and downscale " \
                      "factor of {}.\n   - Each level has a scaled shape " \
                      "model (reference frame).\n   - Patch size is {}W x " \
                      "{}H.\n".format(out, self.n_levels, self.downscale,
                                      self.clm.patch_shape[1],
                                      self.clm.patch_shape[0])

            else:
                out = "{} - Gaussian pyramid with {} levels and downscale " \
                      "factor of {}:\n   - Shape models (reference frames) " \
                      "are not scaled.\n   - Patch size is {}W x " \
                      "{}H.\n".format(out, self.n_levels, self.downscale,
                                      self.clm.patch_shape[1],
                                      self.clm.patch_shape[0])
            if self.pyramid_on_features:
                out = "{}   - Pyramid was applied on feature space.\n   " \
                      "{}{} {} per image.\n".format(out, feat_str,
                                                    n_channels[0], ch_str)
            else:
                out = "{}   - Features were extracted at each pyramid " \
                      "level.\n".format(out)
            for i in range(self.n_levels - 1, -1, -1):
                out = "{}   - Level {} {}: \n".format(out, self.n_levels - i,
                                                      down_str[i])
                if self.pyramid_on_features is False:
                    out = "{}     {}{} {} per image.\n".format(
                        out, feat_str[i], n_channels[i], ch_str[i])
                out = "{0}     - {1} motion components\n     - {2} {3} " \
                      "classifiers.\n".format(
                      out, self._fitters[i].transform.n_parameters,
                      len(self._fitters[i].classifiers),
                      self._fitters[i].classifiers[0].func_name)
        else:
            if self.pyramid_on_features:
                feat_str = [feat_str]
            out = "{0} - No pyramid used:\n   {1}{2} {3} per image.\n" \
                  "   - {4} motion components\n   - {5} {6} " \
                  "classifiers.".format(
                  out, feat_str[0], n_channels[0], ch_str[0],
                  out, self._fitters[0].transform.n_parameters,
                  len(self._fitters[0].classifiers),
                  self._fitters[0].classifiers[0].func_name)
        return out<|MERGE_RESOLUTION|>--- conflicted
+++ resolved
@@ -52,18 +52,11 @@
     @property
     def downscale(self):
         r"""
-<<<<<<< HEAD
-        The downscale per pyramidal level used during building the CLM.
-        The scale factor is::
-
-            (downscale ** k) for k in range(n_levels)
-=======
         The downscale used to generate the final scale factor applied at
         each pyramidal level during CLM building.
         The scale factor is computed as:
 
             ``(downscale ** k) for k in range(n_levels)``
->>>>>>> 97442ab4
 
         :type: `float`
         """
@@ -72,23 +65,12 @@
     @property
     def pyramid_on_features(self):
         r"""
-<<<<<<< HEAD
-        Flag that controls the Gaussian pyramid of the testing image based on
-        the pyramid used during building the CLM.
-
-        If ``True``, the feature space is computed once at the highest scale and
-        the Gaussian pyramid is applied on the feature images.
-
-        If ``False``, the Gaussian pyramid is applied on the original images
-        (intensities) and then features will be extracted at each level.
-=======
         Flag that defined the nature of Gaussian pyramid used to build the
         CLM.
         If ``True``, the feature space is computed once at the highest scale
         and the Gaussian pyramid is applied to the feature images.
         If ``False``, the Gaussian pyramid is applied to the original images
         and features are extracted at each level.
->>>>>>> 97442ab4
 
         :type: `boolean`
         """
@@ -99,11 +81,7 @@
         r"""
         The interpolator used during CLM building.
 
-<<<<<<< HEAD
         :type: `string`
-=======
-        :type: `str`
->>>>>>> 97442ab4
         """
         return self.clm.interpolator
 
@@ -116,26 +94,6 @@
     -----------
     clm : :map:`CLM`
         The Constrained Local Model to be used.
-<<<<<<< HEAD
-
-    algorithm : :map:`GradientDescent`, optional
-        The Gradient Descent class to be used.
-
-    pdm_transform : :map:`ModelDrivenTransform`, optional
-        The point distribution transform class to be used.
-
-    global_transform : :map:`Affine`, optional
-        The global transform class to be used by the previous
-        ``md_transform_cls``. Currently, only
-        :map:`AlignmentSimilarity` is supported.
-
-    n_shape :type: `int` > ``1`` or ``0`` <= `float` <= ``1`` or ``None``, or a list of those, optional
-        The number of shape components to be used per fitting level.
-
-        If list of length ``n_levels``, then a number of components is defined
-        per level. The first element of the list corresponds to the lowest
-        pyramidal level and so on.
-=======
 
     algorithm : subclass :map:`GradientDescent`, optional
         The :map:`GradientDescent` class to be used.
@@ -147,22 +105,10 @@
 
             Only :map:`GlobalPDM` and its subclasses are supported.
             :map:`PDM` is not supported at the moment.
->>>>>>> 97442ab4
 
     global_transform : subclass of :map:`HomogFamilyAlignment`, optional
         The global transform class to be used by the previous pdm.
 
-<<<<<<< HEAD
-        Per level:
-            If ``None``, all the available shape components 
-            (``n_active_componenets``) will be used.
-            
-            If `int` > ``1``, a specific number of shape components is 
-            specified.
-            
-            If ``0`` <= `float` <= ``1``, it specifies the variance percentage 
-            that is captured by the components.
-=======
         .. note::
 
             Only :map:`AlignmentSimilarity` is supported when
@@ -185,7 +131,6 @@
         lowest pyramidal level and so on.
         If not a `list` or a `list` of length 1, then the specified number of
         components will be used for all levels.
->>>>>>> 97442ab4
     """
     def __init__(self, clm, algorithm=RegularizedLandmarkMeanShift,
                  pdm_transform=OrthoPDM, global_transform=AlignmentSimilarity,
@@ -201,11 +146,7 @@
         r"""
         Returns a string containing the name of fitting algorithm.
 
-<<<<<<< HEAD
         :type: `string`
-=======
-        :type: `str`
->>>>>>> 97442ab4
         """
         return 'GD-CLM-' + self._fitters[0].algorithm
 
@@ -219,36 +160,6 @@
         -----------
         algorithm : :map:`GradientDescent`, optional
             The Gradient Descent class to be used.
-<<<<<<< HEAD
-        residual : :map:`Residual`, optional
-            The residual class to be used
-        pdm_transform : :map:`PDM`, optional
-            The point distribution transform class to be used.
-        global_transform : :map:`Affine`, optional
-            The global transform class to be used by the previous
-            ``md_transform_cls``. Currently, only
-            :map:`AlignmentSimilarity` is supported.
-
-        n_shape :type: `int` > ``1`` or ``0`` <= `float` <= ``1`` or ``None``, or a list of those, optional
-            The number of shape components to be used per fitting level.
-
-            If list of length ``n_levels``, then a number of components is
-            defined per level. The first element of the list corresponds to the
-            lowest pyramidal level and so on.
-
-            If not a list or a list with length ``1``, then the specified
-            number of components will be used for all levels.
-
-            Per level:
-                If ``None``, all the available shape components
-                (``n_active_componenets``) will be used.
-
-                If `int` > ``1``, a specific number of shape components is
-                specified.
-
-                If ``0`` <= `float` <= ``1``, it specifies the variance
-                percentage that is captured by the components.
-=======
 
         pdm_transform : :map:`GlobalPDM` or subclass, optional
             The point distribution class to be used.
@@ -278,7 +189,6 @@
             lowest pyramidal level and so on.
             If not a `list` or a `list` of length 1, then the specified number of
             components will be used for all levels.
->>>>>>> 97442ab4
         """
         # check n_shape parameter
         if n_shape is not None:
