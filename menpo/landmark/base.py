import abc
from collections import OrderedDict, MutableMapping

import numpy as np

from menpo.base import Copyable
from menpo.transform.base import Transformable
from menpo.visualize import LandmarkViewer
from menpo.visualize.base import Viewable


class Landmarkable(Copyable):
    r"""
    Abstract interface for object that can have landmarks attached to them.
    Landmarkable objects have a public dictionary of landmarks which are
    managed by a :map:`LandmarkManager`. This means that
    different sets of landmarks can be attached to the same object.
    Landmarks can be N-dimensional and are expected to be some
    subclass of :map:`PointCloud`. These landmarks
    are wrapped inside a :map:`LandmarkGroup` object that performs
    useful tasks like label filtering and viewing.
    """

    __metaclass__ = abc.ABCMeta

    def __init__(self):
        self._landmarks = None

    @abc.abstractproperty
    def n_dims(self):
        pass

    @property
    def landmarks(self):
        if self._landmarks is None:
            self._landmarks = LandmarkManager()
        return self._landmarks

    @property
    def has_landmarks(self):
        return self._landmarks is not None

    @landmarks.setter
    def landmarks(self, value):
        # firstly, make sure the dim is correct. Note that the dim can be None
        lm_n_dims = value.n_dims
        if lm_n_dims is not None and lm_n_dims != self.n_dims:
            raise ValueError(
                "Trying to set {}D landmarks on a "
                "{}D object".format(value.n_dims, self.n_dims))
        self._landmarks = value.copy()

    @property
    def n_landmark_groups(self):
        r"""
        The number of landmark groups on this object.

        :type: `int`
        """
        return self.landmarks.n_groups


class LandmarkableViewable(Landmarkable, Viewable):
    r"""
    Mixin for :map:`Landmarkable` and :map:`Viewable` objects. Provides a
    single helper method for viewing Landmarks and slf on the same figure.
    """

    def view_landmarks(self, figure_id=None, new_figure=False,
                       group=None, render_numbering=True,
                       render_legend=True,
                       with_labels=None, without_labels=None,
                       lmark_view_kwargs=None, obj_view_kwargs=None):
        """
        View all landmarks on the current shape, using the default
        shape view method. Kwargs passed in here will be passed through
        to the shapes view method.

        Parameters
        ----------
        group : `str`, optional
            If ``None``, show all groups, else show only the provided group.
        render_numbering : `bool`, optional
            If ``True``, also render the label names next to the landmarks.
        render_legend : `bool`, optional
            If ``True``, also render a legend showing the landmark group symbols
            and colours.
        with_labels : ``None`` or `str` or `list` of `str`, optional
            If not ``None``, only show the given label(s). Should **not** be
            used with the ``without_labels`` kwarg.
        without_labels : ``None`` or `str` or `list` of `str`, optional
            If not ``None``, show all except the given label(s). Should **not**
            be used with the ``with_labels`` kwarg.
        lmark_view_kwargs : `dict`, optional
            Passed through to the landmark viewer.
        obj_view_kwargs : `dict`, optional
            Passed through to this object's viewer.

        Raises
        ------
        ValueError
            If both ``with_labels`` and ``without_labels`` are passed.
        ValueError
            If the landmark manager doesn't contain the provided group label.
        """
        # Can't expand None so need a dict by default, but don't want
        # a mutual default kwarg
        obj_view_kwargs = obj_view_kwargs or {}
        lmark_view_kwargs = lmark_view_kwargs or {}

        self_view = self.view(figure_id=figure_id, new_figure=new_figure,
                              **obj_view_kwargs)
        landmark_view = self.landmarks.view(figure_id=self_view.figure_id,
                                            new_figure=False,
                                            group=group,
                                            targettype=type(self),
                                            render_numbering=render_numbering,
                                            render_legend=render_legend,
                                            with_labels=with_labels,
                                            without_labels=without_labels,
                                            **lmark_view_kwargs)
        return landmark_view


class LandmarkManager(MutableMapping, Transformable, Viewable):
    """
    Class for storing and manipulating Landmarks associated with an object.
    This involves managing the internal dictionary, as well as providing
    convenience functions for operations like viewing.

    A LandmarkManager ensures that all it's Landmarks are of the
    same dimensionality.

    """
    def __init__(self):
        super(LandmarkManager, self).__init__()
        self._landmark_groups = {}

    @property
    def n_dims(self):
        if self.n_groups != 0:
            # Python version independent way of getting the first value
            for v in self._landmark_groups.values():
                return v.n_dims
        else:
            return None

    def copy(self):
        r"""
        Generate an efficient copy of this :map:`LandmarkManager`.

        Returns
        -------

        ``type(self)``
            A copy of this object

        """
        # do a normal copy. The dict will be shallow copied - rectify that here
        new = Copyable.copy(self)
        for k, v in new._landmark_groups.items():
            new._landmark_groups[k] = v.copy()
        return new

    def __iter__(self):
        """
        Iterate over the internal landmark group dictionary
        """
        return iter(self._landmark_groups)

    def __setitem__(self, group, value):
        """
        Sets a new landmark group for the given label. This can be set using
        an existing landmark group, or using a PointCloud. Existing landmark
        groups will have their target reset. If a PointCloud is provided then
        all landmarks belong to a single label `all`.

        Parameters
        ----------
        group : `string`
            Label of new group.

        value : :map:`LandmarkGroup` or :map:`PointCloud`
            The new landmark group to set.

        Raises
        ------
        DimensionalityError
            If the landmarks and the shape are not of the same dimensionality.
        """
        from menpo.shape import PointCloud
        # firstly, make sure the dim is correct
        n_dims = self.n_dims
        if n_dims is not None and value.n_dims != n_dims:
            raise ValueError(
                "Trying to set {}D landmarks on a "
                "{}D LandmarkManager".format(value.n_dims, self.n_dims))
        if isinstance(value, PointCloud):
            # Copy the PointCloud so that we take ownership of the memory
            lmark_group = LandmarkGroup(
                value,
                OrderedDict([('all', np.ones(value.n_points, dtype=np.bool))]))
        elif isinstance(value, LandmarkGroup):
            # Copy the landmark group so that we now own it
            lmark_group = value.copy()
            # check the target is set correctly
            lmark_group._group_label = group
        else:
            raise ValueError('Valid types are PointCloud or LandmarkGroup')

        self._landmark_groups[group] = lmark_group

    def __getitem__(self, group=None):
        """
        Returns the group for the provided label.

        Parameters
        ---------
        group : `string`, optional
            The label of the group. If None is provided, and if there is only
            one group, the unambiguous group will be returned.
        Returns
        -------
        lmark_group : :map:`LandmarkGroup`
            The matching landmark group.
        """
        if group is None:
            if self.n_groups == 1:
                group = self.group_labels[0]
            else:
                raise ValueError("Cannot use None as a key as there are {} "
                                 "landmark groups".format(self.n_groups))
        return self._landmark_groups[group]

    def __delitem__(self, group):
        """
        Delete the group for the provided label.

        Parameters
        ---------
        group : `string`
            The label of the group.
        """
        del self._landmark_groups[group]

    def __len__(self):
        return len(self._landmark_groups)

    @property
    def n_groups(self):
        """
        Total number of labels.

        :type: `int`
        """
        return len(self._landmark_groups)

    @property
    def has_landmarks(self):
        """
        Whether the object has landmarks or not

        :type: `int`
        """
        return self.n_groups != 0

    @property
    def group_labels(self):
        """
        All the labels for the landmark set.

        :type: list of `string`
        """
        return self._landmark_groups.keys()

    def _transform_inplace(self, transform):
        for group in self._landmark_groups.values():
            group.lms._transform_inplace(transform)
        return self

<<<<<<< HEAD
    def view(self, figure_id=None, new_figure=False, group_label=None,
             **kwargs):
=======
    def _view(self, figure_id=None, new_figure=False, group=None,
              **kwargs):
>>>>>>> 04c87533
        """
        View all landmarks groups on the current manager.

        Parameters
        ----------
        group : `str`, optional
            If ``None``, show all groups, else show only the provided group.
        render_numbering : `boolean`, optional
            If ``True``, also render the label names next to the landmarks.
        render_legend : `bool`, optional
            If ``True``, also render the legend.
        with_labels : None or `str` or list of `str`, optional
            If not ``None``, only show the given label(s). Should **not** be
            used with the ``without_labels`` kwarg.
        without_labels : None or `str` or list of `str`, optional
            If not ``None``, show all except the given label(s). Should **not**
            be used with the ``with_labels`` kwarg.
        kwargs : `dict`, optional
            Passed through to the viewer.

        Raises
        ------
        ValueError
            If both ``with_labels`` and ``without_labels`` are passed.
        ValueError
            If the landmark manager doesn't contain the provided group label.
        """
        if group is None:
            viewers = []
<<<<<<< HEAD
            for label in self._landmark_groups:
                v = self._landmark_groups[label].view(figure_id=figure_id,
                                                      new_figure=new_figure,
                                                      group_label=label,
                                                      **kwargs)
                viewers.append(v)
            return viewers
        elif group_label in self._landmark_groups:
            return self._landmark_groups[group_label].view(
=======
            for g_label in self._landmark_groups:
                v = self._landmark_groups[g_label]._view(figure_id=figure_id,
                                                         new_figure=new_figure,
                                                         group=g_label,
                                                         **kwargs)
                viewers.append(v)
            return viewers
        elif group in self._landmark_groups:
            return self._landmark_groups[group]._view(
>>>>>>> 04c87533
                figure_id=figure_id, new_figure=new_figure,
                group=group, **kwargs)
        else:
            raise ValueError('Unknown label {}'.format(group))

    def __str__(self):
        out_string = '{}: n_groups: {}'.format(type(self).__name__,
                                               self.n_groups)
        if self.has_landmarks:
            for label in self:
                out_string += '\n'
                out_string += '({}): {}'.format(label, self[label].__str__())

        return out_string


class LandmarkGroup(MutableMapping, Copyable, Viewable):
    """
    An immutable object that holds a :map:`PointCloud` (or a subclass) and
    stores labels for each point. These labels are defined via masks on the
    :map:`PointCloud`. For this reason, the :map:`PointCloud` is considered to
    be immutable.

    The labels to masks must be within an `OrderedDict` so that semantic
    ordering can be maintained.

    Parameters
    ----------
    target : :map:`Landmarkable`
        The parent object of this landmark group.
    group : `string`
        The label of the group.
    pointcloud : :map:`PointCloud`
        The pointcloud representing the landmarks.
    labels_to_masks : `OrderedDict` of `string` to `boolean` `ndarrays`
        For each label, the mask that specifies the indices in to the
        pointcloud that belong to the label.
    copy : `boolean`, optional
        If ``True``, a copy of the :map:`PointCloud` is stored on the group.

    Raises
    ------
    ValueError
        If `dict` passed instead of `OrderedDict`
    ValueError
        If no set of label masks is passed.
    ValueError
        If any of the label masks differs in size to the pointcloud.
    ValueError
        If there exists any point in the pointcloud that is not covered
        by a label.
    """

    def __init__(self, pointcloud, labels_to_masks, copy=True):
        super(LandmarkGroup, self).__init__()

        if not labels_to_masks:
            raise ValueError('Landmark groups are designed for their internal '
                             'state, other than owernship, to be immutable. '
                             'Empty label sets are not permitted.')
        if np.vstack(labels_to_masks.values()).shape[1] != pointcloud.n_points:
            raise ValueError('Each mask must have the same number of points '
                             'as the landmark pointcloud.')
        if type(labels_to_masks) is dict:
            raise ValueError('Must provide an OrderedDict to maintain the '
                             'semantic meaning of the labels.')

        # Another sanity check
        self._labels_to_masks = labels_to_masks
        self._verify_all_labels_masked()

        if copy:
            self._pointcloud = pointcloud.copy()
            self._labels_to_masks = OrderedDict([(l, m.copy()) for l, m in
                                                 labels_to_masks.items()])
        else:
            self._pointcloud = pointcloud
            self._labels_to_masks = labels_to_masks

    def copy(self):
        r"""
        Generate an efficient copy of this :map:`LandmarkGroup`.

        Returns
        -------

        ``type(self)``
            A copy of this object

        """
        new = Copyable.copy(self)
        for k, v in new._labels_to_masks.items():
            new._labels_to_masks[k] = v.copy()
        return new

    def __iter__(self):
        """
        Iterate over the internal label dictionary
        """
        return iter(self._labels_to_masks)

    def __setitem__(self, label, indices):
        """
        Add a new label to the landmark group by adding a new set of indices

        Parameters
        ----------
        label : `string`
            Label of landmark.

        indices : ``(K,)`` `ndarray`
            Array of indices in to the pointcloud. Each index implies
            membership to the label.
        """
        mask = np.zeros(self._pointcloud.n_points, dtype=np.bool)
        mask[indices] = True
        self._labels_to_masks[label] = mask

    def __getitem__(self, label=None):
        """
        Returns the PointCloud that contains this label represents on the group.
        This will be a subset of the total landmark group PointCloud.

        Parameters
        ----------
        label : `string`
            Label to filter on.

        Returns
        -------
        pcloud : :map:`PointCloud`
            The PointCloud that this label represents. Will be a subset of the
            entire group's landmarks.
        """
        if label is None:
            return self.lms.copy()
        return self._pointcloud.from_mask(self._labels_to_masks[label])

    def __delitem__(self, label):
        """
        Delete the semantic labelling for the provided label.

         .. note::

             You cannot delete a semantic label and leave the landmark group
             partially unlabelled. Landmark groups must contain labels for
             every point.

        Parameters
        ---------
        label : `string`
            The label to remove.

        Raises
        ------
        ValueError
            If deleting the label would leave some points unlabelled
        """
        # Pop the value off, which is akin to deleting it (removes it from the
        # underlying dict). However, we keep it around so we can check if
        # removing it causes an unlabelled point
        value_to_delete = self._labels_to_masks.pop(label)

        try:
            self._verify_all_labels_masked()
        except ValueError as e:
            # Catch the error, restore the value and re-raise the exception!
            self._labels_to_masks[label] = value_to_delete
            raise e

    def __len__(self):
        return len(self._labels_to_masks)

    @property
    def labels(self):
        """
        The list of labels that belong to this group.

        :type: list of `string`
        """
        return self._labels_to_masks.keys()

    @property
    def n_labels(self):
        """
        Number of labels in the group.

        :type: `int`
        """
        return len(self.labels)

    @property
    def lms(self):
        """
        The pointcloud representing all the landmarks in the group.

        :type: :map:`PointCloud`
        """
        return self._pointcloud

    @property
    def n_landmarks(self):
        """
        The total number of landmarks in the group.

        :type: `int`
        """
        return self._pointcloud.n_points

    @property
    def n_dims(self):
        """
        The dimensionality of these landmarks.

        :type: `int`
        """
        return self._pointcloud.n_dims

    def with_labels(self, labels=None):
        """
        Returns a new landmark group that contains only the given labels.

        Parameters
        ----------
        labels : `string` or list of `string`, optional
            Labels that should be kept in the returned landmark group. If
            None is passed, and if there is only one label on this group,
            the label will be substituted automatically.

        Returns
        -------
        landmark_group : :map:`LandmarkGroup`
            A new landmark group with the same group label but containing only
            the given label.
        """
        # make it easier by allowing None when there is only one label
        if labels is None:
            if self.n_labels == 1:
                labels = self.labels
            else:
                raise ValueError("Cannot use None as there are "
                                 "{} labels".format(self.n_labels))
        # Make it easier to use by accepting a single string as well as a list
        if isinstance(labels, str):
            labels = [labels]
        return self._new_group_with_only_labels(labels)

    def without_labels(self, labels):
        """
        Returns a new landmark group that contains all labels EXCEPT the given
        label.

        Parameters
        ----------
        label : `string`
            Label to exclude.

        Returns
        -------
        landmark_group : :map:`LandmarkGroup`
            A new landmark group with the same group label but containing all
            labels except the given label.
        """
        # Make it easier to use by accepting a single string as well as a list
        if isinstance(labels, str):
            labels = [labels]
        labels_to_keep = list(set(self.labels).difference(labels))
        return self._new_group_with_only_labels(labels_to_keep)

    def _verify_all_labels_masked(self):
        """
        Verify that every point in the pointcloud is associated with a label.
        If any one point is not covered by a label, then raise a
        ``ValueError``.
        """
        unlabelled_points = np.sum(self._labels_to_masks.values(), axis=0) == 0
        if np.any(unlabelled_points):
            raise ValueError('Every point in the landmark pointcloud must be '
                             'labelled. Points {0} were unlabelled.'.format(
                np.nonzero(unlabelled_points)))

    def _new_group_with_only_labels(self, labels):
        """
        Deal with changing indices when you add and remove points. In this case
        we only deal with building a new dataset that keeps masks.

        Parameters
        ----------
        labels : list of `string`
            List of strings of the labels to keep

        Returns
        -------
        lmark_group : :map:`LandmarkGroup`
            The new landmark group with only the requested labels.
        """
        set_difference = set(labels).difference(self.labels)
        if len(set_difference) > 0:
            raise ValueError('Labels {0} do not exist in the landmark '
                             'group. Available labels are: {1}'.format(
                list(set_difference), self.labels))

        masks_to_keep = [self._labels_to_masks[l] for l in labels
                         if l in self._labels_to_masks]
        overlap = np.sum(masks_to_keep, axis=0) > 0
        masks_to_keep = [l[overlap] for l in masks_to_keep]

        return LandmarkGroup(self._pointcloud.from_mask(overlap),
                             OrderedDict(zip(labels, masks_to_keep)))

    def tojson(self):
        r"""
        Convert this `LandmarkGroup` to a dictionary JSON representation.

        Returns
        -------
        Dictionary with 'groups' key. Groups contains a landmark label set,
        containing the label, spatial points and connectivity information.
        Suitable or use in the by the `json` standard library package.
        """
        from ..shape import TriMesh, PointGraph

        groups = []
        for label in self:
            pcloud = self[label]
            if isinstance(pcloud, TriMesh):
                connectivity = [t.tolist()
                                for t in pcloud.as_pointgraph().adjacency_array]
            elif isinstance(pcloud, PointGraph):
                connectivity = [t.tolist()
                                for t in pcloud.adjacency_array]
            else:
                connectivity = []
            landmarks = [{'point': p.tolist()} for p in pcloud.points]
            groups.append({'connectivity': connectivity,
                           'label': label,
                           'landmarks': landmarks})
        return {'groups': groups}

<<<<<<< HEAD
    def view(self, figure_id=None, new_figure=False, targettype=None,
            render_labels=True, group_label='group', with_labels=None,
            without_labels=None, **kwargs):
=======
    def _view(self, figure_id=None, new_figure=False, targettype=None,
              render_numbering=True, render_legend=True, group='group',
              with_labels=None, without_labels=None, **kwargs):
>>>>>>> 04c87533
        """
        View all landmarks. Kwargs passed in here will be passed through
        to the shapes view method.

        Parameters
        ----------
        targettype : `type`, optional
            Hint for the landmark viewer for the type of the object these
            landmarks are attached to. If ``None``, The landmarks will be
            visualized without special consideration for the type of the
            target. Mainly used for :map:`Image` subclasses.
        render_numbering : `bool`, optional
            If `True`, also render the label numbers next to the landmarks.
        render_legend : `bool`, optional
            If ``True``, also render the legend.
        group : `str`, optional
            The group label to prepend before the semantic labels
        with_labels : None or `str` or list of `str`, optional
            If not ``None``, only show the given label(s). Should **not** be
            used with the ``without_labels`` kwarg.
        without_labels : None or `str` or list of `str`, optional
            If not ``None``, show all except the given label(s). Should **not**
            be used with the ``with_labels`` kwarg.
        kwargs : `dict`, optional
            Passed through to the viewer.

        Raises
        ------
        ValueError
            If both ``with_labels`` and ``without_labels`` are passed.
        """
        if with_labels is not None and without_labels is not None:
            raise ValueError('You may only pass one of `with_labels` or '
                             '`without_labels`.')
        elif with_labels is not None:
            lmark_group = self.with_labels(with_labels)
        elif without_labels is not None:
            lmark_group = self.without_labels(without_labels)
        else:
            lmark_group = self  # Fall through

        landmark_viewer = LandmarkViewer(figure_id, new_figure,
                                         group, lmark_group._pointcloud,
                                         lmark_group._labels_to_masks,
                                         targettype=targettype)
        return landmark_viewer.render(render_numbering=render_numbering,
                                      render_legend=render_legend, **kwargs)

    def __str__(self):
        return '{}: n_labels: {}, n_points: {}'.format(
            type(self).__name__, self.n_labels, self.n_landmarks)<|MERGE_RESOLUTION|>--- conflicted
+++ resolved
@@ -278,13 +278,7 @@
             group.lms._transform_inplace(transform)
         return self
 
-<<<<<<< HEAD
-    def view(self, figure_id=None, new_figure=False, group_label=None,
-             **kwargs):
-=======
-    def _view(self, figure_id=None, new_figure=False, group=None,
-              **kwargs):
->>>>>>> 04c87533
+    def view(self, figure_id=None, new_figure=False, group=None, **kwargs):
         """
         View all landmarks groups on the current manager.
 
@@ -314,27 +308,15 @@
         """
         if group is None:
             viewers = []
-<<<<<<< HEAD
-            for label in self._landmark_groups:
-                v = self._landmark_groups[label].view(figure_id=figure_id,
-                                                      new_figure=new_figure,
-                                                      group_label=label,
-                                                      **kwargs)
-                viewers.append(v)
-            return viewers
-        elif group_label in self._landmark_groups:
-            return self._landmark_groups[group_label].view(
-=======
             for g_label in self._landmark_groups:
-                v = self._landmark_groups[g_label]._view(figure_id=figure_id,
-                                                         new_figure=new_figure,
-                                                         group=g_label,
-                                                         **kwargs)
+                v = self._landmark_groups[g_label].view(figure_id=figure_id,
+                                                        new_figure=new_figure,
+                                                        group=g_label,
+                                                        **kwargs)
                 viewers.append(v)
             return viewers
         elif group in self._landmark_groups:
-            return self._landmark_groups[group]._view(
->>>>>>> 04c87533
+            return self._landmark_groups[group].view(
                 figure_id=figure_id, new_figure=new_figure,
                 group=group, **kwargs)
         else:
@@ -674,15 +656,9 @@
                            'landmarks': landmarks})
         return {'groups': groups}
 
-<<<<<<< HEAD
     def view(self, figure_id=None, new_figure=False, targettype=None,
-            render_labels=True, group_label='group', with_labels=None,
-            without_labels=None, **kwargs):
-=======
-    def _view(self, figure_id=None, new_figure=False, targettype=None,
               render_numbering=True, render_legend=True, group='group',
               with_labels=None, without_labels=None, **kwargs):
->>>>>>> 04c87533
         """
         View all landmarks. Kwargs passed in here will be passed through
         to the shapes view method.
