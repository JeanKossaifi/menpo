from warnings import warn
import numpy as np

from .base import Image


class BooleanImage(Image):
    r"""
    A mask image made from binary pixels. The region of the image that is
    left exposed by the mask is referred to as the 'masked region'. The
    set of 'masked' pixels is those pixels corresponding to a True value in
    the mask.

    Parameters
    -----------
    mask_data : (M, N, ..., L) ndarray
        The binary mask data. Note that there is no channel axis - a 2D Mask
        Image is built from just a 2D numpy array of mask_data.
        Automatically coerced in to boolean values.

    copy: bool, optional
        If False, the image_data will not be copied on assignment. Note that
        if the array you provide is not boolean, there **will still be copy**.
        In general this should only be used if you know what you are doing.

        Default: `False`
    """

    def __init__(self, mask_data, copy=True):
        # Add a channel dimension. We do this little reshape trick to add
        # the axis because this maintains C-contiguous'ness
        mask_data = mask_data.reshape(mask_data.shape + (1,))
        # If we are trying not to copy, but the data we have isn't boolean,
        # then unfortunately, we forced to copy anyway!
        if mask_data.dtype != np.bool:
            mask_data = np.array(mask_data, dtype=np.bool, copy=True,
                                 order='C')
            if not copy:
<<<<<<< HEAD
                raise Warning('The copy flag was NOT honoured. '
                              'A copy HAS been made. Please use np.bool data'
                              'to avoid this.')
            # no need to copy in super now at least...
            copy = False
            mask_data = np.require(mask_data, dtype=np.bool,
                                   requirements=['C'])

=======
                warn('The copy flag was NOT honoured. A copy HAS been made. '
                     'Please ensure the data you pass is C-contiguous.')
>>>>>>> 51f48c84
        super(BooleanImage, self).__init__(mask_data, copy=copy)

    def as_masked(self, mask=None, copy=True):
        raise NotImplementedError("as_masked cannot be invoked on a "
                                  "BooleanImage.")

    @classmethod
    def blank(cls, shape, fill=True, round='ceil', **kwargs):
        r"""
        Returns a blank :map:`BooleanImage` of the requested shape

        Parameters
        ----------
        shape : tuple or list
            The shape of the image. Any floating point values are rounded
            according to the `round` kwarg.

        fill : True or False, optional
            The mask value to be set everywhere

            Default: True (masked region is the whole image - meaning the whole
                 image is exposed)
        round: {'ceil', 'floor', 'round'}
            Rounding function to be applied to floating point shapes.

            Default: 'ceil'

        Returns
        -------
        blank_image : :map:`BooleanImage`
            A blank mask of the requested size

        """
        from .base import round_image_shape
        shape = round_image_shape(shape, round)
        if fill:
            mask = np.ones(shape, dtype=np.bool)
        else:
            mask = np.zeros(shape, dtype=np.bool)
        return cls(mask, copy=False)

    @property
    def mask(self):
        r"""
        Returns the pixels of the mask with no channel axis. This is what
        should be used to mask any k-dimensional image.

        :type: (M, N, ..., L), np.bool ndarray
        """
        return self.pixels[..., 0]

    @property
    def n_true(self):
        r"""
        The number of `True` values in the mask

        :type: int
        """
        return np.sum(self.pixels)

    @property
    def n_false(self):
        r"""
        The number of `False` values in the mask

        :type: int
        """
        return self.n_pixels - self.n_true

    @property
    def all_true(self):
        r"""
        True iff every element of the mask is True.

        :type: bool
        """
        return np.all(self.pixels)

    @property
    def proportion_true(self):
        r"""
        The proportion of the mask which is `True`

        :type: double
        """
        return (self.n_true * 1.0) / self.n_pixels

    @property
    def proportion_false(self):
        r"""
        The proportion of the mask which is `False`

        :type: double
        """
        return (self.n_false * 1.0) / self.n_pixels

    @property
    def true_indices(self):
        r"""
        The indices of pixels that are true.

        :type: (`n_dims`, `n_true`) ndarray
        """
        if self.all_true:
            return self.indices
        else:
            # Ignore the channel axis
            return np.vstack(np.nonzero(self.pixels[..., 0])).T

    @property
    def false_indices(self):
        r"""
        The indices of pixels that are false.

        :type: (`n_dims`, `n_false`) ndarray
        """
        # Ignore the channel axis
        return np.vstack(np.nonzero(~self.pixels[..., 0])).T

    def __str__(self):
        return ('{} {}D mask, {:.1%} '
                'of which is True'.format(self._str_shape, self.n_dims,
                                          self.proportion_true))

    def copy(self):
        r"""
        Return a new image with copies of the pixels and landmarks of this
        image.

        This is an efficient copy method. If you need to copy all the state on
        the object, consider deepcopy instead.

        Returns
        -------

        image: :map:`BooleanImage`
            A new image with the same pixels and landmarks as this one,
            just copied.

        """
        new_image = BooleanImage(self.pixels[..., 0])
        new_image.landmarks = self.landmarks
        return new_image

    def from_vector(self, vector, copy=True):
        r"""
        Takes a flattened vector and returns a new :map:`BooleanImage` formed
        by reshaping the vector to the correct dimensions. Note that this is
        rebuilding a boolean image **itself** from boolean values. The mask
        is in no way interpreted in performing the operation, in contrast to
        MaskedImage, where only the masked region is used in from_vector()
        and as_vector(). Any image landmarks are transferred in the process.

        Parameters
        ----------
        vector : (`n_pixels`,) np.bool ndarray
            A flattened vector of all the pixels of a BooleanImage.

        copy : bool, optional
            If false, no copy of the vector will be taken.

            Default: True

        Returns
        -------
        image : :map:`BooleanImage`
            New BooleanImage of same shape as this image

        Raises
        ------
        Warning : If copy=False cannot be honored.

        """
        mask = BooleanImage(vector.reshape(self.shape), copy=copy)
        mask.landmarks = self.landmarks
        return mask

    def invert_inplace(self):
        r"""
        Inverts this Boolean Image inplace.

        """
        self.pixels = ~self.pixels

    def invert(self):
        r"""
        Returns a copy of this Boolean image, which is inverted.

        Returns
        -------

        inverted : :map:`BooleanImage`
            A copy of this boolean mask, where all True values are False and
            all False values are True.

        """
        inverse = self.copy()
        inverse.invert_inplace()
        return inverse

    def bounds_true(self, boundary=0, constrain_to_bounds=True):
        r"""
        Returns the minimum to maximum indices along all dimensions that the
        mask includes which fully surround the True mask values. In the case
        of a 2D Image for instance, the min and max define two corners of a
        rectangle bounding the True pixel values.

        Parameters
        ----------
        boundary : int, optional
            A number of pixels that should be added to the extent. A
            negative value can be used to shrink the bounds in.

            Default: 0

        constrain_to_bounds: bool, optional
            If True, the bounding extent is snapped to not go beyond
            the edge of the image. If False, the bounds are left unchanged.

            Default: True

        Returns
        --------
        min_b : (D,) ndarray
            The minimum extent of the True mask region with the boundary
            along each dimension. If constrain_to_bounds was True,
            is clipped to legal image bounds.

        max_b : (D,) ndarray
            The maximum extent of the True mask region with the boundary
            along each dimension. If constrain_to_bounds was True,
            is clipped to legal image bounds.
        """
        mpi = self.true_indices
        maxes = np.max(mpi, axis=0) + boundary
        mins = np.min(mpi, axis=0) - boundary
        if constrain_to_bounds:
            maxes = self.constrain_points_to_bounds(maxes)
            mins = self.constrain_points_to_bounds(mins)
        return mins, maxes

    def bounds_false(self, boundary=0, constrain_to_bounds=True):
        r"""
        Returns the minimum to maximum indices along all dimensions that the
        mask includes which fully surround the False mask values. In the case
        of a 2D Image for instance, the min and max define two corners of a
        rectangle bounding the False pixel values.

        Parameters
        ----------
        boundary : int >= 0, optional
            A number of pixels that should be added to the extent. A
            negative value can be used to shrink the bounds in.

            Default: 0

        constrain_to_bounds: bool, optional
            If True, the bounding extent is snapped to not go beyond
            the edge of the image. If False, the bounds are left unchanged.

            Default: True

        Returns
        --------
        min_b : (D,) ndarray
            The minimum extent of the False mask region with the boundary
            along each dimension. If constrain_to_bounds was True,
            is clipped to legal image bounds.

        max_b : (D,) ndarray
            The maximum extent of the False mask region with the boundary
            along each dimension. If constrain_to_bounds was True,
            is clipped to legal image bounds.
        """
        return self.invert().bounds_true(
            boundary=boundary, constrain_to_bounds=constrain_to_bounds)

    # noinspection PyMethodOverriding
    def warp_to_mask(self, template_mask, transform, warp_landmarks=True,
                     mode='constant', cval=0., interpolator='scipy'):
        r"""
        Return a copy of this :map:`BooleanImage` warped into a different
        reference space.

        Note that warping into a mask is slower than warping into a full image.
        If you don't need a non-linear mask, consider warp_to_shape instead.

        Parameters
        ----------
        template_mask : :map:`BooleanImage`
            Defines the shape of the result, and what pixels should be
            sampled.

        transform : :map:`Transform`
            Transform **from the template space back to this image**.
            Defines, for each pixel location on the template, which pixel
            location should be sampled from on this image.

        warp_landmarks : `bool`, optional
            If `True`, warped_image will have the same landmark dictionary
            as self, but with each landmark updated to the warped position.

        mode : `str`, optional
            Points outside the boundaries of the input are filled according
            to the given mode ('constant', 'nearest', 'reflect' or 'wrap').

        cval : `float`, optional
            Used in conjunction with mode 'constant', the value outside
            the image boundaries.

        interpolator : ``'scipy'``, optional
            The interpolator that should be used to perform the warp.

        Returns
        -------
        warped_image : :map:`BooleanImage`
            A copy of this image, warped.
        """
        # enforce the order as 0, for this boolean data, then call super
        return Image.warp_to_mask(self, template_mask, transform,
                                  warp_landmarks=warp_landmarks,
                                  order=0, mode=mode, cval=cval,
                                  interpolator=interpolator)

    # noinspection PyMethodOverriding
    def warp_to_shape(self, template_shape, transform, warp_landmarks=True,
                      mode='constant', cval=0.):
        """
        Return a copy of this :map:`BooleanImage` warped into a different
        reference space.

        Parameters
        ----------
        template_shape : (n_dims, ) tuple or ndarray
            Defines the shape of the result, and what pixel indices should be
            sampled (all of them).

        transform : :map:`Transform`
            Transform **from the template_shape space back to this image**.
            Defines, for each index on template_shape, which pixel location
            should be sampled from on this image.

        warp_landmarks : `bool`, optional
            If `True`, ``warped_image`` will have the same landmark dictionary
            as self, but with each landmark updated to the warped position.

        mode : `str`, optional
            Points outside the boundaries of the input are filled according
            to the given mode ('constant', 'nearest', 'reflect' or 'wrap').

        cval : `float`, optional
            Used in conjunction with mode 'constant', the value outside
            the image boundaries.

        Returns
        -------
        warped_image : :map:`BooleanImage`
            A copy of this image, warped.
        """
        # call the super variant and get ourselves an Image back
        warped_image = Image.warp_to_shape(self, template_shape, transform,
                                           warp_landmarks=warp_landmarks,
                                           order=1, mode=mode, cval=cval)
        # convert to a boolean mask and return
        b = BooleanImage(warped_image.pixels)
        b.landmarks = warped_image
        return b

    def _build_warped_to_mask(self, template_mask, sampled_pixel_values,
                              **kwargs):
        r"""Builds the warped image from the template mask and
        sampled pixel values.
        """
        # start from a copy of the template_mask
        warped_img = template_mask.copy()
        if warped_img.all_true:
            # great, just reshape the sampled_pixel_values
            warped_img.pixels = sampled_pixel_values.reshape(
                warped_img.shape + (1,))
        else:
            # we have to fill out mask with the sampled mask..
            warped_img.pixels[warped_img.mask] = sampled_pixel_values
        return warped_img

    def warp_to_shape(self, template_shape, transform, warp_landmarks=False,
                      **kwargs):
        r"""
        Return a copy of this :map:`BooleanImage` warped into a different
        reference space.

        Parameters
        ----------
        template_shape : (n_dims, ) tuple or ndarray
            Defines the shape of the result, and what pixel indices should be
            sampled (all of them).
        transform : :map:`Transform`
            Transform **from the template_shape space back to this image**.
            Defines, for each index on template_shape, which pixel location
            should be sampled from on this image.
        warp_landmarks : bool, optional
            If `True`, warped_image will have the same landmark dictionary
            as self, but with each landmark updated to the warped position.

            Default: `False`

        Returns
        -------
        warped_image : :map:`BooleanImage`
            A copy of this image, warped.

        """
        # call the super variant and get ourselves an Image back
        warped_image = Image.warp_to_shape(self, template_shape, transform,
                                           warp_landmarks=warp_landmarks,
                                           **kwargs)
        # unfortunately we can't escape copying here, let BooleanImage
        # convert us to np.bool
        warped_boolean_image = BooleanImage(
            warped_image.pixels.reshape(template_shape))
        warped_boolean_image.landmarks = warped_image.landmarks

        return warped_boolean_image<|MERGE_RESOLUTION|>--- conflicted
+++ resolved
@@ -36,19 +36,8 @@
             mask_data = np.array(mask_data, dtype=np.bool, copy=True,
                                  order='C')
             if not copy:
-<<<<<<< HEAD
-                raise Warning('The copy flag was NOT honoured. '
-                              'A copy HAS been made. Please use np.bool data'
-                              'to avoid this.')
-            # no need to copy in super now at least...
-            copy = False
-            mask_data = np.require(mask_data, dtype=np.bool,
-                                   requirements=['C'])
-
-=======
                 warn('The copy flag was NOT honoured. A copy HAS been made. '
                      'Please ensure the data you pass is C-contiguous.')
->>>>>>> 51f48c84
         super(BooleanImage, self).__init__(mask_data, copy=copy)
 
     def as_masked(self, mask=None, copy=True):
