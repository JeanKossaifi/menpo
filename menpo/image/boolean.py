from warnings import warn
import numpy as np

from .base import Image


class BooleanImage(Image):
    r"""
    A mask image made from binary pixels. The region of the image that is
    left exposed by the mask is referred to as the 'masked region'. The
    set of 'masked' pixels is those pixels corresponding to a True value in
    the mask.

    Parameters
    -----------
    mask_data : (M, N, ..., L) ndarray
        The binary mask data. Note that there is no channel axis - a 2D Mask
        Image is built from just a 2D numpy array of mask_data.
        Automatically coerced in to boolean values.

    copy: bool, optional
        If False, the image_data will not be copied on assignment. Note that
        if the array you provide is not boolean, there **will still be copy**.
        In general this should only be used if you know what you are doing.

        Default: `False`
    """

    def __init__(self, mask_data, copy=True):
        # Add a channel dimension. We do this little reshape trick to add
        # the axis because this maintains C-contiguous'ness
        mask_data = mask_data.reshape(mask_data.shape + (1,))
        # If we are trying not to copy, but the data we have isn't boolean,
        # then unfortunately, we forced to copy anyway!
        if mask_data.dtype != np.bool:
            mask_data = np.array(mask_data, dtype=np.bool, copy=True,
                                 order='C')
            if not copy:
                warn('The copy flag was NOT honoured. A copy HAS been made. '
                     'Please ensure the data you pass is C-contiguous.')
        super(BooleanImage, self).__init__(mask_data, copy=copy)

    def as_masked(self, mask=None, copy=True):
        raise NotImplementedError("as_masked cannot be invoked on a "
                                  "BooleanImage.")

    @classmethod
    def blank(cls, shape, fill=True, round='ceil', **kwargs):
        r"""
        Returns a blank :map:`BooleanImage` of the requested shape

        Parameters
        ----------
        shape : tuple or list
            The shape of the image. Any floating point values are rounded
            according to the `round` kwarg.

        fill : True or False, optional
            The mask value to be set everywhere

            Default: True (masked region is the whole image - meaning the whole
                 image is exposed)
        round: {'ceil', 'floor', 'round'}
            Rounding function to be applied to floating point shapes.

            Default: 'ceil'

        Returns
        -------
        blank_image : :map:`BooleanImage`
            A blank mask of the requested size

        """
        from .base import round_image_shape
        shape = round_image_shape(shape, round)
        if fill:
            mask = np.ones(shape, dtype=np.bool)
        else:
            mask = np.zeros(shape, dtype=np.bool)
        return cls(mask, copy=False)

    @property
    def mask(self):
        r"""
        Returns the pixels of the mask with no channel axis. This is what
        should be used to mask any k-dimensional image.

        :type: (M, N, ..., L), np.bool ndarray
        """
        return self.pixels[..., 0]

    @property
    def n_true(self):
        r"""
        The number of `True` values in the mask

        :type: int
        """
        return np.sum(self.pixels)

    @property
    def n_false(self):
        r"""
        The number of `False` values in the mask

        :type: int
        """
        return self.n_pixels - self.n_true

    @property
    def all_true(self):
        r"""
        True iff every element of the mask is True.

        :type: bool
        """
        return np.all(self.pixels)

    @property
    def proportion_true(self):
        r"""
        The proportion of the mask which is `True`

        :type: double
        """
        return (self.n_true * 1.0) / self.n_pixels

    @property
    def proportion_false(self):
        r"""
        The proportion of the mask which is `False`

        :type: double
        """
        return (self.n_false * 1.0) / self.n_pixels

    @property
    def true_indices(self):
        r"""
        The indices of pixels that are true.

        :type: (`n_dims`, `n_true`) ndarray
        """
        if self.all_true:
            return self.indices
        else:
            # Ignore the channel axis
            return np.vstack(np.nonzero(self.pixels[..., 0])).T

    @property
    def false_indices(self):
        r"""
        The indices of pixels that are false.

        :type: (`n_dims`, `n_false`) ndarray
        """
        # Ignore the channel axis
        return np.vstack(np.nonzero(~self.pixels[..., 0])).T

    def __str__(self):
        return ('{} {}D mask, {:.1%} '
                'of which is True'.format(self._str_shape, self.n_dims,
                                          self.proportion_true))

    def from_vector(self, vector, copy=True):
        r"""
        Takes a flattened vector and returns a new :map:`BooleanImage` formed
        by reshaping the vector to the correct dimensions. Note that this is
        rebuilding a boolean image **itself** from boolean values. The mask
        is in no way interpreted in performing the operation, in contrast to
        MaskedImage, where only the masked region is used in from_vector()
        and as_vector(). Any image landmarks are transferred in the process.

        Parameters
        ----------
        vector : (`n_pixels`,) np.bool ndarray
            A flattened vector of all the pixels of a BooleanImage.

        copy : bool, optional
            If false, no copy of the vector will be taken.

            Default: True

        Returns
        -------
        image : :map:`BooleanImage`
            New BooleanImage of same shape as this image

        Raises
        ------
        Warning : If copy=False cannot be honored.

        """
        mask = BooleanImage(vector.reshape(self.shape), copy=copy)
        mask.landmarks = self.landmarks
        return mask

    def invert_inplace(self):
        r"""
        Inverts this Boolean Image inplace.

        """
        self.pixels = ~self.pixels

    def invert(self):
        r"""
        Returns a copy of this Boolean image, which is inverted.

        Returns
        -------

        inverted : :map:`BooleanImage`
            A copy of this boolean mask, where all True values are False and
            all False values are True.

        """
        inverse = self.copy()
        inverse.invert_inplace()
        return inverse

    def bounds_true(self, boundary=0, constrain_to_bounds=True):
        r"""
        Returns the minimum to maximum indices along all dimensions that the
        mask includes which fully surround the True mask values. In the case
        of a 2D Image for instance, the min and max define two corners of a
        rectangle bounding the True pixel values.

        Parameters
        ----------
        boundary : int, optional
            A number of pixels that should be added to the extent. A
            negative value can be used to shrink the bounds in.

            Default: 0

        constrain_to_bounds: bool, optional
            If True, the bounding extent is snapped to not go beyond
            the edge of the image. If False, the bounds are left unchanged.

            Default: True

        Returns
        --------
        min_b : (D,) ndarray
            The minimum extent of the True mask region with the boundary
            along each dimension. If constrain_to_bounds was True,
            is clipped to legal image bounds.

        max_b : (D,) ndarray
            The maximum extent of the True mask region with the boundary
            along each dimension. If constrain_to_bounds was True,
            is clipped to legal image bounds.
        """
        mpi = self.true_indices
        maxes = np.max(mpi, axis=0) + boundary
        mins = np.min(mpi, axis=0) - boundary
        if constrain_to_bounds:
            maxes = self.constrain_points_to_bounds(maxes)
            mins = self.constrain_points_to_bounds(mins)
        return mins, maxes

    def bounds_false(self, boundary=0, constrain_to_bounds=True):
        r"""
        Returns the minimum to maximum indices along all dimensions that the
        mask includes which fully surround the False mask values. In the case
        of a 2D Image for instance, the min and max define two corners of a
        rectangle bounding the False pixel values.

        Parameters
        ----------
        boundary : int >= 0, optional
            A number of pixels that should be added to the extent. A
            negative value can be used to shrink the bounds in.

            Default: 0

        constrain_to_bounds: bool, optional
            If True, the bounding extent is snapped to not go beyond
            the edge of the image. If False, the bounds are left unchanged.

            Default: True

        Returns
        --------
        min_b : (D,) ndarray
            The minimum extent of the False mask region with the boundary
            along each dimension. If constrain_to_bounds was True,
            is clipped to legal image bounds.

        max_b : (D,) ndarray
            The maximum extent of the False mask region with the boundary
            along each dimension. If constrain_to_bounds was True,
            is clipped to legal image bounds.
        """
        return self.invert().bounds_true(
            boundary=boundary, constrain_to_bounds=constrain_to_bounds)

    # noinspection PyMethodOverriding
    def warp_to_mask(self, template_mask, transform, warp_landmarks=True,
                     mode='constant', cval=0.):
        r"""
        Return a copy of this :map:`BooleanImage` warped into a different
        reference space.

        Note that warping into a mask is slower than warping into a full image.
        If you don't need a non-linear mask, consider warp_to_shape instead.

        Parameters
        ----------
        template_mask : :map:`BooleanImage`
            Defines the shape of the result, and what pixels should be
            sampled.

        transform : :map:`Transform`
            Transform **from the template space back to this image**.
            Defines, for each pixel location on the template, which pixel
            location should be sampled from on this image.

        warp_landmarks : `bool`, optional
            If `True`, warped_image will have the same landmark dictionary
            as self, but with each landmark updated to the warped position.

        mode : `str`, optional
            Points outside the boundaries of the input are filled according
            to the given mode ('constant', 'nearest', 'reflect' or 'wrap').

        cval : `float`, optional
            Used in conjunction with mode 'constant', the value outside
            the image boundaries.

        Returns
        -------
        warped_image : :map:`BooleanImage`
            A copy of this image, warped.
        """
        # enforce the order as 0, for this boolean data, then call super
        return Image.warp_to_mask(self, template_mask, transform,
                                  warp_landmarks=warp_landmarks,
                                  order=0, mode=mode, cval=cval)

    # noinspection PyMethodOverriding
    def warp_to_shape(self, template_shape, transform, warp_landmarks=True,
                      mode='constant', cval=0.):
        """
        Return a copy of this :map:`BooleanImage` warped into a different
        reference space.

        Parameters
        ----------
        template_shape : (n_dims, ) tuple or ndarray
            Defines the shape of the result, and what pixel indices should be
            sampled (all of them).

        transform : :map:`Transform`
            Transform **from the template_shape space back to this image**.
            Defines, for each index on template_shape, which pixel location
            should be sampled from on this image.

        warp_landmarks : `bool`, optional
            If `True`, ``warped_image`` will have the same landmark dictionary
            as self, but with each landmark updated to the warped position.

        mode : `str`, optional
            Points outside the boundaries of the input are filled according
            to the given mode ('constant', 'nearest', 'reflect' or 'wrap').

        cval : `float`, optional
            Used in conjunction with mode 'constant', the value outside
            the image boundaries.

        Returns
        -------
        warped_image : :map:`BooleanImage`
            A copy of this image, warped.

        """
<<<<<<< HEAD
        # call the super variant and get ourselves an Image back
        # note that we force the use of order=1 for BooleanImages.
        warped = Image.warp_to_shape(self, template_shape, transform,
                                     warp_landmarks=warp_landmarks,
                                     order=1, mode=mode, cval=cval)
        # unfortunately we can't escape copying here, let BooleanImage
        # convert us to np.bool
        boolean_image = BooleanImage(warped.pixels.reshape(template_shape))
        if warped.has_landmarks:
            boolean_image.landmarks = warped.landmarks
        return boolean_image

    def _build_warped_to_mask(self, template_mask, sampled_pixel_values,
                              **kwargs):
        r"""Builds the warped image from the template mask and
        sampled pixel values.
        """
        # start from a copy of the template_mask
        warped_img = template_mask.copy()
        if warped_img.all_true:
            # great, just reshape the sampled_pixel_values
            warped_img.pixels = sampled_pixel_values.reshape(
                warped_img.shape + (1,))
        else:
            # we have to fill out mask with the sampled mask..
            warped_img.pixels[warped_img.mask] = sampled_pixel_values
        return warped_img
=======
        warped_image = BooleanImage.blank(template_mask.shape)
        # As we are a mask image, we have to implement the update a little
        # more manually than other image classes.
        warped_image.pixels[warped_image.mask] = sampled_pixel_values
        return warped_image

    def constrain_to_landmarks(self, group=None, label=None, trilist=None):
        r"""
        Restricts this mask to be equal to the convex hull around the
        landmarks chosen.

        Parameters
        ----------
        group : string, Optional
            The key of the landmark set that should be used. If None,
            and if there is only one set of landmarks, this set will be used.

            Default: None

        label: string, Optional
            The label of of the landmark manager that you wish to use. If no
            label is passed, the convex hull of all landmarks is used.

            Default: None

        trilist: (t, 3) ndarray, Optional
            Triangle list to be used on the landmarked points in selecting
            the mask region. If None defaults to performing Delaunay
            triangulation on the points.

            Default: None
        """
        self.constrain_to_pointcloud(self.landmarks[group][label],
                                     trilist=trilist)

    def constrain_to_pointcloud(self, pointcloud, trilist=None):
        r"""
        Restricts this mask to be equal to the convex hull around a point cloud

        Parameters
        ----------
        pointcloud : :map:`PointCloud`
            The pointcloud of points that should be constrained to

        trilist: (t, 3) ndarray, Optional
            Triangle list to be used on the points in selecting
            the mask region. If None defaults to performing Delaunay
            triangulation on the points.

            Default: None
        """
        from menpo.transform.piecewiseaffine import PiecewiseAffine
        from menpo.transform.piecewiseaffine import TriangleContainmentError

        if self.n_dims != 2:
            raise ValueError("can only constrain mask on 2D images.")

        if trilist is not None:
            from menpo.shape import TriMesh
            pointcloud = TriMesh(pointcloud.points, trilist)

        pwa = PiecewiseAffine(pointcloud, pointcloud)
        try:
            pwa.apply(self.indices)
        except TriangleContainmentError as e:
            self.from_vector_inplace(~e.points_outside_source_domain)
>>>>>>> 6008825b
<|MERGE_RESOLUTION|>--- conflicted
+++ resolved
@@ -374,7 +374,6 @@
             A copy of this image, warped.
 
         """
-<<<<<<< HEAD
         # call the super variant and get ourselves an Image back
         # note that we force the use of order=1 for BooleanImages.
         warped = Image.warp_to_shape(self, template_shape, transform,
@@ -402,12 +401,6 @@
             # we have to fill out mask with the sampled mask..
             warped_img.pixels[warped_img.mask] = sampled_pixel_values
         return warped_img
-=======
-        warped_image = BooleanImage.blank(template_mask.shape)
-        # As we are a mask image, we have to implement the update a little
-        # more manually than other image classes.
-        warped_image.pixels[warped_image.mask] = sampled_pixel_values
-        return warped_image
 
     def constrain_to_landmarks(self, group=None, label=None, trilist=None):
         r"""
@@ -468,5 +461,4 @@
         try:
             pwa.apply(self.indices)
         except TriangleContainmentError as e:
-            self.from_vector_inplace(~e.points_outside_source_domain)
->>>>>>> 6008825b
+            self.from_vector_inplace(~e.points_outside_source_domain)