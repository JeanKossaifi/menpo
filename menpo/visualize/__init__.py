from .base import (
    Renderer, Viewable, LandmarkableViewable, viewwrapper, Menpo3dErrorMessage,
    PointGraphViewer2d, LandmarkViewer2d, ImageViewer2d, ImageViewer,
    AlignmentViewer2d, GraphPlotter, view_image_landmarks)
<<<<<<< HEAD
from .text_utils import progress_bar_str, print_dynamic, print_bytes
# If IPython is not installed, then access to the widgets should be blocked.
try:
    from .widgets import (visualize_pointclouds, visualize_landmarkgroups,
                          visualize_landmarks, visualize_images, plot_graph,
                          save_matplotlib_figure, features_selection)
except ImportError:
    pass
=======
from .textutils import (print_progress, progress_bar_str, print_dynamic,
                        bytes_str)
from .widgets import (visualize_pointclouds, visualize_images,
                      visualize_landmarks, features_selection,
                      save_matplotlib_figure, visualize_landmarkgroups)
>>>>>>> 47949490
from .viewmatplotlib import MatplotlibRenderer<|MERGE_RESOLUTION|>--- conflicted
+++ resolved
@@ -2,8 +2,8 @@
     Renderer, Viewable, LandmarkableViewable, viewwrapper, Menpo3dErrorMessage,
     PointGraphViewer2d, LandmarkViewer2d, ImageViewer2d, ImageViewer,
     AlignmentViewer2d, GraphPlotter, view_image_landmarks)
-<<<<<<< HEAD
-from .text_utils import progress_bar_str, print_dynamic, print_bytes
+from .textutils import (print_progress, progress_bar_str, print_dynamic,
+                        bytes_str)
 # If IPython is not installed, then access to the widgets should be blocked.
 try:
     from .widgets import (visualize_pointclouds, visualize_landmarkgroups,
@@ -11,11 +11,4 @@
                           save_matplotlib_figure, features_selection)
 except ImportError:
     pass
-=======
-from .textutils import (print_progress, progress_bar_str, print_dynamic,
-                        bytes_str)
-from .widgets import (visualize_pointclouds, visualize_images,
-                      visualize_landmarks, features_selection,
-                      save_matplotlib_figure, visualize_landmarkgroups)
->>>>>>> 47949490
 from .viewmatplotlib import MatplotlibRenderer