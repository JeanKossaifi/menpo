--- conflicted
+++ resolved
@@ -18,35 +18,15 @@
     ----------
     samples : `list` of :map:`Vectorizable`
         List of samples to build the model from.
-<<<<<<< HEAD
-    centre : bool, optional
-        When True (True by default) PCA is performed after mean centering the
-        data. If False the data is assumed to be centred, and the mean will
-        be 0.
-    n_samples : int, optional
-        If provided then ``samples``  must be an iterator  that yields
-        ``n_samples``. If not provided then samples has to be a
-        list (so we know how large the data matrix needs to be).
-=======
     centre : `bool`, optional
         When ``True`` (default) PCA is performed after mean centering the data.
         If ``False`` the data is assumed to be centred, and the mean will be
         ``0``.
-    bias : `bool`, optional
-        When ``True`` a biased estimator of the covariance matrix is used.
-        See notes.
     n_samples : `int`, optional
         If provided then ``samples``  must be an iterator  that yields
         ``n_samples``. If not provided then samples has to be a `list` (so we
         know how large the data matrix needs to be).
-
-    Notes
-    -----
-    True bias means that we calculate the covariance as
-    :math:`\frac{1}{N} \sum_{i=1}^N \mathbf{x}_i \mathbf{x}_i^T` instead of
-    default :math:`\frac{1}{N-1} \sum_{i=1}^N \mathbf{x}_i \mathbf{x}_i^T`.
->>>>>>> 26866288
-    """
+     """
     def __init__(self, samples, centre=True, n_samples=None, verbose=False):
         # extract data matrix, template and number of samples
         data, template, self.n_samples = extract_data(
@@ -434,49 +414,6 @@
             # make sure that the eigenvalues are trimmed too
             self._eigenvalues = self._eigenvalues[:self.n_active_components]
 
-<<<<<<< HEAD
-=======
-    def distance_to_subspace(self, instance):
-        """
-        Returns a version of `instance` where all the basis of the model
-        have been projected out and which has been scaled by the inverse of
-        the `noise_variance`
-
-        Parameters
-        ----------
-        instance : :map:`Vectorizable`
-            A novel instance.
-
-        Returns
-        -------
-        scaled_projected_out : `self.instance_class`
-            A copy of `instance`, with all basis of the model projected out
-            and scaled by the inverse of the `noise_variance`.
-        """
-        vec_instance = self.distance_to_subspace_vector(instance.as_vector())
-        return instance.from_vector(vec_instance)
-
-    def distance_to_subspace_vector(self, vector_instance):
-        """
-        Returns a version of `instance` where all the basis of the model
-        have been projected out and which has been scaled by the inverse of
-        the `noise_variance`.
-
-        Parameters
-        ----------
-        vector_instance : ``(n_features,)`` `ndarray`
-            A novel vector.
-
-        Returns
-        -------
-        scaled_projected_out : ``(n_features,)`` `ndarray`
-            A copy of `vector_instance` with all basis of the model projected
-            out and scaled by the inverse of the `noise_variance`.
-        """
-        return (self.inverse_noise_variance() *
-                self.project_out_vectors(vector_instance))
-
->>>>>>> 26866288
     def project_whitened(self, instance):
         """
         Returns a sheared (non-orthogonal) reconstruction of `instance`.
@@ -558,7 +495,6 @@
         # now we can set our own components with the updated orthogonal ones
         self.components = Q[linear_model.n_components:, :]
 
-<<<<<<< HEAD
     def increment(self, samples, n_samples=None, forgetting_factor=1.0,
                   verbose=False):
         r"""
@@ -609,23 +545,6 @@
         if reset:
             self.n_active_components = self.n_components
 
-    def __str__(self):
-        str_out = 'PCA Model \n'
-        str_out = str_out + \
-            ' - centred:             {}\n' \
-            ' - # features:           {}\n' \
-            ' - # active components:  {}\n'.format(
-            self.centred, self.n_features,
-            self.n_active_components)
-        str_out = str_out + \
-            ' - kept variance:        {:.2}  {:.1%}\n' \
-            ' - noise variance:       {:.2}  {:.1%}\n'.format(
-            self.variance(), self.variance_ratio(),
-            self.noise_variance(), self.noise_variance_ratio())
-        str_out = str_out + \
-            ' - total # components:   {}\n' \
-            ' - components shape:     {}\n'.format(
-=======
     def plot_eigenvalues(self, figure_id=None, new_figure=False,
                          render_lines=True, line_colour='b', line_style='-',
                          line_width=2, render_markers=True, marker_style='o',
@@ -1022,7 +941,6 @@
             self.centred,  self.biased, self.n_features,
             self.n_active_components, self.variance(), self.variance_ratio(),
             self.noise_variance(), self.noise_variance_ratio(),
->>>>>>> 26866288
             self.n_components, self.components.shape)
         return str_out
 
